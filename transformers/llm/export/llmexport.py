import os
import gc
import sys
import math
import copy
import json
import time
import base64
import logging
import inspect
import warnings
import argparse
import functools
<<<<<<< HEAD
from typing import Optional, Tuple, Dict
=======
import traceback
from collections import defaultdict
from typing import Optional, Tuple, List, Union, Dict
>>>>>>> 707b8a41

from tqdm import tqdm
from yaspin import yaspin

import onnx
import torch
import numpy as np
from transformers import AutoConfig, AutoModel, AutoModelForCausalLM, AutoTokenizer

RESET = "\033[0m"
GREEN = "\033[32;1m"
YELLOW = "\033[33;4m"
EXPORT_LOG = '.export.log'

# ignore warnning info
warnings.filterwarnings("ignore")
logging.basicConfig(level=logging.ERROR)
os.environ['TOKENIZERS_PARALLELISM'] = 'false'

def spinner_run(text='Processing...'):
    def decorator(func):
        @functools.wraps(func)
        def wrapper(*args, **kwargs):
            with yaspin(text=text, color="cyan") as spinner:
                start = time.time()
                try:
                    result = func(*args, **kwargs)
                except Exception as e:
                    spinner.fail("💥 Failed")
                    traceback.print_exc()
                    exit(1)
                end = time.time()
                during = f'[{end-start:05.2f} s]'.replace('[0', '[ ')
                padding = ' ' * (64 - len(spinner.text) - len(result))
                spinner.text = f'{spinner.text}{YELLOW}{result}{RESET}{padding}{GREEN}{during}{RESET}'
                spinner.ok("✅ Done")
                return result
        return wrapper
    return decorator

class ModelMapper:
    def __init__(self):
        self.attrs = []
        self.mapper = dict()
        self.regist_models()

    def get_map(self, config):
        model_type = config.model_type
        if model_type == 'chatglm':
            if hasattr(config, 'vocab_size') and config.vocab_size == 130528:
                model_type = 'chatglm'
            else:
                model_type = 'chatglm2'
        if model_type in self.mapper:
            return model_type, self.mapper[model_type]
        return model_type, self.default_map

    def regist(self, model_type, model_map):
        assert('config' in model_map and
               'decoder' in model_map and
               'attention' in model_map)
        self.mapper[model_type] = model_map

    def regist_models(self):
        self.defualt_map()
        # regist models
        self.regist_llama()
        self.regist_mllama()
        self.regist_qwen()
        self.regist_glm()
        self.regist_glm2()
        self.regist_phi()
        self.regist_gemma2()
        self.register_openelm()

    def regist_llama(self):
        llama_map = self.default_map
        self.regist('llama', llama_map)
        self.regist('qwen2', llama_map)
        self.regist('internlm', llama_map)
        self.regist('mobilellm', llama_map)
        # baichuan
        baichuan_map = copy.deepcopy(self.default_map)
        baichuan_map[self.attention_key] = {
            'qkv_proj': 'W_pack',
            'o_proj': 'o_proj'
        }
        self.regist('baichuan', baichuan_map)

    def regist_mllama(self):
        mllama_map = {
            'config': {
                'hidden_size': 'text_config.hidden_size',
                'num_attention_heads': 'text_config.num_attention_heads',
                'num_hidden_layers': 'text_config.num_hidden_layers',
                'num_key_value_heads': 'text_config.num_key_value_heads',
                'rope_theta': 'text_config.rope_theta'
            },
            'model': {
                'lm_': 'language_model.lm_head',
                'embed_': 'language_model.model.embed_tokens',
                'blocks_': 'language_model.model.layers',
                'final_layernorm_': 'language_model.model.norm',
                'visual': 'vision_model'
            },
            'decoder': {
                'self_attn': 'self_attn',
                'cross_attn': 'cross_attn',
                'mlp': 'mlp',
                'input_layernorm': 'input_layernorm',
                'post_attention_layernorm': 'post_attention_layernorm'
            },
            'attention': {
                'q_proj': 'q_proj',
                'k_proj': 'k_proj',
                'v_proj': 'v_proj',
                'o_proj': 'o_proj',
                'q_norm': 'q_norm',
                'k_norm': 'k_norm',
                'cross_attn_attn_gate': 'cross_attn_attn_gate',
                'cross_attn_mlp_gate': 'cross_attn_mlp_gate'
            }
        }
        self.regist('mllama', mllama_map)

    def regist_qwen(self):
        qwen_map = {
            'config': {
                'hidden_size': 'hidden_size',
                'num_attention_heads': 'num_attention_heads',
                'num_hidden_layers': 'num_hidden_layers',
                'rope_theta': 'rotary_emb_base',
            },
            'model': {
                'lm_': 'lm_head',
                'embed_': 'transformer.wte',
                'blocks_': 'transformer.h',
                'final_layernorm_': 'transformer.ln_f',
                'visual': 'transformer.visual'
            },
            'decoder': {
                'self_attn': 'attn',
                'mlp': 'mlp',
                'input_layernorm': 'ln_1',
                'post_attention_layernorm': 'ln_2'
            },
            'attention': {
                'qkv_proj': 'c_attn',
                'o_proj': 'c_proj'
            }
        }
        self.regist('qwen', qwen_map)

    def regist_glm(self):
        glm_map = {
            'config': {
                'hidden_size': 'hidden_size',
                'num_attention_heads': 'num_attention_heads',
                'num_hidden_layers': 'num_layers'
            },
            'model': {
                'lm_': 'lm_head',
                'embed_': 'transformer.word_embeddings',
                'blocks_': 'transformer.layers',
                'final_layernorm_': 'transformer.final_layernorm',
            },
            'decoder': {
                'self_attn': 'attention',
                'mlp': 'mlp',
                'input_layernorm': 'input_layernorm',
                'post_attention_layernorm': 'post_attention_layernorm'
            },
            'attention': {
                'qkv_proj': 'query_key_value',
                'o_proj': 'dense'
            }
        }
        self.regist('chatglm', glm_map)

    def regist_glm2(self):
        glm2_map = {
            'config': {
                'hidden_size': 'hidden_size',
                'num_attention_heads': 'num_attention_heads',
                'num_key_value_heads': 'multi_query_group_num',
                'num_hidden_layers': 'num_layers',
            },
            'model': {
                'lm_': 'transformer.output_layer',
                'embed_': 'transformer.embedding.word_embeddings',
                'blocks_': 'transformer.encoder.layers',
                'final_layernorm_': 'transformer.encoder.final_layernorm',
            },
            'decoder': {
                'self_attn': 'self_attention',
                'mlp': 'mlp',
                'input_layernorm': 'input_layernorm',
                'post_attention_layernorm': 'post_attention_layernorm'
            },
            'attention': {
                'qkv_proj': 'query_key_value',
                'o_proj': 'dense'
            }
        }
        self.regist('chatglm2', glm2_map)

    def regist_phi(self):
        phi_map = {
            'config': {
                'hidden_size': 'n_embd',
                'num_attention_heads': 'n_head',
                'num_hidden_layers': 'n_layer',
                'rotary_dim': 'rotary_dim'
            },
            'model': {
                'lm_': 'lm_head.linear',
                'embed_': 'transformer.embd.wte',
                'blocks_': 'transformer.h',
                'final_layernorm_': 'lm_head.ln',
            },
            'decoder': {
                'self_attn': 'mixer',
                'mlp': 'mlp',
                'input_layernorm': 'ln',
            },
            'attention': {
                'qkv_proj': 'Wqkv',
                'o_proj': 'out_proj'
            }
        }
        self.regist('phi-msft', phi_map)

    def regist_gemma2(self):
        gemma2_config = copy.deepcopy(self.default_config)
        gemma2_config['head_dim'] = 'head_dim'
        gemma2_decoder = copy.deepcopy(self.default_decoder)
        gemma2_decoder['pre_feedforward_layernorm'] = 'pre_feedforward_layernorm'
        gemma2_decoder['post_feedforward_layernorm'] = 'post_feedforward_layernorm'
        gemma2_map = {
            'config': gemma2_config,
            'model': self.defualt_model,
            'decoder': gemma2_decoder,
            'attention': self.default_attention
        }
        self.regist('gemma2', gemma2_map)

    def register_openelm(self):
        openelm_config = {
            'hidden_size': 'model_dim',
            'head_dim': 'head_dim',
            'num_attention_heads': 'num_query_heads',
            'num_hidden_layers': 'num_transformer_layers',
            'num_key_value_heads': 'num_kv_heads',
            'rope_theta': 'rope_freq_constant'
        }
        openelm_model = {
            'lm_': 'lm_head',
            'embed_': 'transformer.token_embeddings',
            'blocks_': 'transformer.layers',
            'final_layernorm_': 'transformer.norm'
        }
        openelm_decoder = {
            'self_attn': 'attn',
            'mlp': 'ffn',
            'input_layernorm': 'attn_norm',
            'post_attention_layernorm': 'ffn_norm'
        }
        openelm_attention = {
            'qkv_proj': 'qkv_proj',
            'o_proj': 'out_proj',
            'q_norm': 'q_norm',
            'k_norm': 'k_norm'
        }
        openelm_map = {
            'config': openelm_config,
            'model': openelm_model,
            'decoder': openelm_decoder,
            'attention': openelm_attention
        }
        self.regist('openelm', openelm_map)

    def defualt_map(self):
        # default map is `LlamaForCausalLM`
        self.config_key = 'config'
        self.model_key = 'model'
        self.decoder_key = 'decoder'
        self.attention_key = 'attention'
        self.default_config = {
            'hidden_size': 'hidden_size',
            'num_attention_heads': 'num_attention_heads',
            'num_hidden_layers': 'num_hidden_layers',
            'num_key_value_heads': 'num_key_value_heads',
            'rope_theta': 'rope_theta'
        }
        self.defualt_model = {
            'lm_': 'lm_head',
            'embed_': 'model.embed_tokens',
            'blocks_': 'model.layers',
            'final_layernorm_': 'model.norm',
            'visual': 'visual'
        }
        self.default_decoder = {
            'self_attn': 'self_attn',
            'mlp': 'mlp',
            'input_layernorm': 'input_layernorm',
            'post_attention_layernorm': 'post_attention_layernorm'
        }
        self.default_attention = {
            'q_proj': 'q_proj',
            'k_proj': 'k_proj',
            'v_proj': 'v_proj',
            'o_proj': 'o_proj'
        }
        self.default_map = {
            'config': self.default_config,
            'model': self.defualt_model,
            'decoder': self.default_decoder,
            'attention': self.default_attention
        }

    @staticmethod
    def do_map(dst, src, map):
        for dst_attr, src_attr in map.items():
            attributes = src_attr.split('.')
            obj = src
            for attr in attributes:
                if hasattr(obj, attr):
                    obj = getattr(obj, attr)
                else:
                    obj = None
                    break
            setattr(dst, dst_attr, obj)

# Quant class

# awq quantizer start
class AwqQuantizer:
    def __init__(
        self,
        model,
        modules_to_not_convert=None,
        apply_clip=True,
        n_parallel_calib_samples=None,
        max_calib_samples=128,
        max_calib_seq_len=512,
        max_chunk_memory=1024 * 1024 * 1024,
    ) -> None:
        self.awq_model = model
        self.model = model
        self.tokenizer = model.tokenizer
        self.w_bit = model.quant_bit
        self.group_size = model.quant_block
        self.zeropoint = not model.symmetric
        self.calib_data = 'ag_news'
        self.split = 'test'
        self.duo_scaling = True
        self.apply_clip = apply_clip
        self.n_parallel_calib_samples = n_parallel_calib_samples
        self.max_calib_samples = max_calib_samples
        self.max_calib_seq_len = max_calib_seq_len
        self.max_chunk_memory = max_chunk_memory
        self.modules_to_not_convert = (
            modules_to_not_convert if modules_to_not_convert is not None else []
        )
        self.modules, self.module_kwargs, self.inps = self.init_quant(
            n_samples=self.max_calib_samples, max_seq_len=self.max_calib_seq_len
        )

    def pseudo_quantize_tensor(self, w: torch.Tensor):
        org_w_shape = w.shape
        if self.group_size > 0:
            assert org_w_shape[-1] % self.group_size == 0
            w = w.reshape(-1, self.group_size)
        assert w.dim() == 2
        assert torch.isnan(w).sum() == 0
        # zero point quantization
        if self.zeropoint:
            max_val = w.amax(dim=1, keepdim=True)
            min_val = w.amin(dim=1, keepdim=True)
            offset = 1 << (self.w_bit - 1)
            clip_max = offset - 1
            clip_min = -offset
            scales = (max_val - min_val) / (clip_max - clip_min)
            zeros =  - torch.round(min_val / scales) + clip_min
            qw = torch.round(w / scales) + zeros
            qw = torch.clamp(qw, clip_min, clip_max)
            w = (qw - zeros) * scales
            zeros = min_val.view(org_w_shape[0], -1)
        else:
            abs_max = w.abs().amax(dim=1, keepdim=True)
            offset = 1 << (self.w_bit - 1)
            clip_max = offset - 1
            clip_min = -clip_max
            scales = abs_max / clip_max
            w = torch.clamp(torch.round(w / scales), clip_min, clip_max)  * scales
            zeros = None

        assert torch.isnan(scales).sum() == 0
        assert torch.isnan(w).sum() == 0

        scales = scales.view(org_w_shape[0], -1)
        w = w.reshape(org_w_shape)

        return w, scales, zeros

    def quantize(self):
        for i in tqdm(range(len(self.modules)), desc="AWQ"):
            # if i > 0: break
            # Move module and inputs to correct device
            common_device = next(self.modules[i].parameters()).device
            if common_device is None or str(common_device) == "cpu":
                best_device = AwqQuantizer.get_best_device()

                self.modules[i] = self.modules[i].to(best_device)
                common_device = next(self.modules[i].parameters()).device

            if self.module_kwargs.get("position_ids") is not None:
                self.module_kwargs["position_ids"] = self.module_kwargs[
                    "position_ids"
                ].to(common_device)

            if self.module_kwargs.get("attention_mask") is not None:
                self.module_kwargs["attention_mask"] = self.module_kwargs[
                    "attention_mask"
                ].to(common_device)

            self.inps = self.inps.to(common_device)
            # print(f'# {i} inps shape: {self.inps.shape}, inps.max: {self.inps.max()}')

            # [STEP 1]: Get layer, extract linear modules, extract input features
            named_linears = AwqQuantizer.get_named_linears(self.modules[i])

            # Filter out the linear layers we don't want to exclude
            named_linears = AwqQuantizer.exclude_layers_to_not_quantize(
                named_linears, self.modules_to_not_convert
            )
            input_feat = self._get_input_feat(self.modules[i], named_linears)
            AwqQuantizer.clear_memory()

            # [STEP 2]: Compute and apply scale list
            module_config = []
            # q, k, v proj
            module_config.append(
                dict(
                    prev_op=self.modules[i].input_layernorm,
                    layers=[
                        self.modules[i].self_attn.q_proj,
                        self.modules[i].self_attn.k_proj,
                        self.modules[i].self_attn.v_proj,
                    ],
                    inp=input_feat["self_attn.q_proj"],
                    module2inspect=self.modules[i].self_attn,
                    kwargs=self.module_kwargs,
                )
            )
            # o_proj
            if self.modules[i].self_attn.v_proj.weight.shape == self.modules[i].self_attn.o_proj.weight.shape:
                module_config.append(
                    dict(
                        prev_op=self.modules[i].self_attn.v_proj,
                        layers=[self.modules[i].self_attn.o_proj],
                        inp=input_feat["self_attn.o_proj"],
                    )
                )
            # mlp gate
            module_config.append(
                dict(
                    prev_op=self.modules[i].post_attention_layernorm,
                    layers=[self.modules[i].mlp.gate_proj, self.modules[i].mlp.up_proj],
                    inp=input_feat["mlp.gate_proj"],
                    module2inspect=self.modules[i].mlp,
                )
            )
            # mlp down
            module_config.append(
                dict(
                    prev_op=self.modules[i].mlp.up_proj,
                    layers=[self.modules[i].mlp.down_proj],
                    inp=input_feat["mlp.down_proj"],
                )
            )
            scales_list = [
                self._search_best_scale(self.modules[i], **layer)
                for layer in module_config
            ]
            # print(scales_list); exit(0)
            AwqQuantizer.apply_scale(self.modules[i], scales_list, input_feat_dict=input_feat)
            # [STEP 3]: Compute and apply clipping list
            if self.apply_clip:
                clip_list = self._search_best_clip(
                    self.modules[i], named_linears, input_feat
                )
                AwqQuantizer.apply_clip(self.modules[i], clip_list)

            AwqQuantizer.clear_memory()

    @torch.no_grad()
    def _module_forward(
        self, x: torch.Tensor, module: torch.nn.Module, module_kwargs: Dict
    ) -> torch.Tensor:
        if self.n_parallel_calib_samples is None:
            # runs through all samples at once
            # print(module, x, module_kwargs); exit(0)
            module_output = module(x, **module_kwargs)
            if isinstance(module_output, tuple):
                module_output = module_output[0]
        else:
            # memory efficiently runs through all calibration samples
            # but only n_parallel_calib_samples at a time
            module_output = []
            partitioned_inputs = torch.split(x, self.n_parallel_calib_samples)
            for x_partial in partitioned_inputs:
                partial_output = module(x_partial, **module_kwargs)

                if isinstance(partial_output, tuple):
                    partial_output = partial_output[0]

                module_output.append(partial_output.cpu())

            module_output = torch.cat(module_output, dim=0)

        return module_output

    @torch.no_grad()
    def _search_best_scale(
        self,
        module,
        prev_op,
        layers: List[torch.nn.Linear],
        inp: torch.Tensor,
        module2inspect=None,
        kwargs={},
    ):
        if module2inspect is None:
            assert len(layers) == 1
            module2inspect = layers[0]

        if "use_cache" in kwargs:
            kwargs.pop("use_cache")

        # Put x on the right device
        inp = inp.to(next(module2inspect.parameters()).device)

        # [STEP 1]: Compute per-channel mean of normalised weights
        # All layer weights are concatted together
        weight = torch.cat([_m.weight for _m in layers], dim=0)
        org_shape = weight.shape
        # The weights are reshaped to be organised by quantization group
        weight = weight.view(-1, self.group_size)
        # Calculates the relative magnitude of the weights within each of the quantization groups,
        # and rescales each group individually so that each group has weights on a 0-1 scale.
        w_scale = weight.abs() / (weight.abs().amax(dim=1, keepdim=True) + 1e-6)
        # Resizes the rescaled weight matrix back up to its original dimensions
        w_scale = w_scale.view(org_shape)
        # Gets the average rescaled magnitude for each output channel
        w_mean = w_scale.mean(0)
        AwqQuantizer.clear_memory(weight)

        # [STEP 2]: Compute per-channel mean of the input activation with chunking
        # move inp to cpu to avoid memory leak
        inp_flat = inp.cpu().abs().view(-1, inp.shape[-1])
        num_elements = inp_flat.size(0)
        num_channels = inp_flat.size(1)
        element_size_bytes = inp_flat.element_size() * 2 # multiplied by 2 for FP32

        # Calculate chunk size dynamically based on max_chunk_memory
        chunk_size = int(self.max_chunk_memory // (element_size_bytes * num_channels))
        chunk_size = min(chunk_size, num_elements)

        # Use float32 for sum calculation
        x_sum = torch.zeros(num_channels, dtype=torch.float32, device=inp.device)

        for i in range(0, num_elements, chunk_size):
            end = min(i + chunk_size, num_elements)
            chunk_sum = inp_flat[i:end].to(torch.float32).sum(dim=0)
            x_sum += chunk_sum.to(inp.device)

        x_mean = (x_sum / num_elements).to(inp.dtype)
        AwqQuantizer.clear_memory(x_sum)

        # [STEP 3]: Compute output of module
        with torch.no_grad():
            module_kwargs = self._sanitize_kwargs(kwargs, module2inspect)
            fp16_output = self._module_forward(inp, module2inspect, module_kwargs)

        # [STEP 4]: Compute loss
        best_scales = self._compute_best_scale(
            inp, w_mean, x_mean, module2inspect, layers, fp16_output, module_kwargs
        )

        return (
            AwqQuantizer.get_op_name(module, prev_op),
            tuple([AwqQuantizer.get_op_name(module, m) for m in layers]),
            best_scales,
        )

    def _compute_best_scale(
        self,
        x: torch.Tensor,
        w_mean: torch.Tensor,
        x_mean: torch.Tensor,
        module2inspect: torch.nn.Module,
        linears2scale: List[torch.nn.Linear],
        fp16_output: torch.Tensor,
        kwargs: Dict={},
    ):
        """
        Compute loss and select best scales

        L(s) = || Q(W * s) (s^-1 * X) - W * X ||
        Q: weight quantization function | pseudo_quantize_tensor(W * s)
        X: inputs from calib dataset    | X
        W: original weights in FP16     | layer
        s: per channel scaling factor   | s^-1 * X
        """
        n_grid = 20
        history = []
        best_ratio = -1
        best_scales = None
        best_error = float("inf")

        device = x.device
        x_mean = x_mean.view(-1).to(device)
        w_mean = w_mean.view(-1).to(device)

        ord_weights = []
        for fc in linears2scale:
            ord_weights.append(fc.weight.data.clone())

        for ratio in range(n_grid):
            # create new scales
            ratio = ratio / n_grid

            # NOTE: s^-1 * x is fused here, according to paper
            if self.duo_scaling:
                scales = (x_mean.pow(ratio) / (w_mean.pow(1 - ratio) + 1e-4)).clamp(min=1e-4)
            else:
                scales = x_mean.pow(ratio).clamp(min=1e-4).view(-1)
            scales = scales / (scales.max() * scales.min()).sqrt()
            scales_view = scales.view(1, -1).to(device)

            # avoid scaling values that overflow
            scales[torch.isinf(scales)] = 1
            scales[torch.isnan(scales)] = 1

            # Q(W * s)
            for fc in linears2scale:
                fc.weight.mul_(scales_view)
                fc.weight.data = (
                    self.pseudo_quantize_tensor(fc.weight.data)[0] / scales_view
                )

            # W * X
            int_w_output = self._module_forward(x, module2inspect, kwargs)

            # compute mean squared error (L2 norm)
            loss = self._compute_loss(fp16_output, int_w_output, device)

            history.append(loss)
            if loss < best_error:
                best_error = loss
                best_ratio = ratio
                best_scales = scales.clone()

            for fc, ord_weight in zip(linears2scale, ord_weights):
                fc.weight.data = ord_weight.clone()

        del ord_weights

        if best_ratio == -1:
            logging.debug(history)
            raise Exception

        assert torch.isnan(best_scales).sum() == 0, best_scales

        return best_scales.detach().cpu()

    @torch.no_grad()
    def _compute_loss(
        self,
        fp16_output: torch.Tensor,
        int_w_output: torch.Tensor,
        device: torch.device,
    ):
        loss = 0.0
        fp16_output_flat = fp16_output.view(-1)
        int_w_output_flat = int_w_output.view(-1)
        num_elements = fp16_output_flat.size(0)
        element_size_bytes = fp16_output.element_size()

        # Calculate chunk size dynamically based on max_chunk_memory
        # Divide the max_chunk_memory by twice the element size
        chunk_size = self.max_chunk_memory // (element_size_bytes * 2)
        chunk_size = min(chunk_size, num_elements)

        # Split the computation into chunks
        fp16_chunks = torch.split(fp16_output_flat, chunk_size)
        int_w_chunks = torch.split(int_w_output_flat, chunk_size)

        # Compute the loss for each chunk
        for fp16_chunk, int_w_chunk in zip(fp16_chunks, int_w_chunks):
            chunk_loss = (fp16_chunk.to(device) - int_w_chunk.to(device)).float().pow(2).sum().item()
            loss += chunk_loss

        # Normalize the loss by the total number of elements
        loss /= num_elements

        return loss

    @torch.no_grad()
    def _search_best_clip(self, layer, named_linears, input_feat):
        clip_list = []
        avoid_clipping = ["q_", "k_", "query", "key", "Wqkv"]

        for name in named_linears:
            # due to qk bmm, it is hard to clip precisely
            if any([_ in name for _ in avoid_clipping]):
                continue

            named_linears[name].to(AwqQuantizer.get_best_device())
            max_val = self._compute_best_clip(
                named_linears[name].weight, input_feat[name]
            )
            clip_list.append((name, max_val))
            named_linears[name].cpu()

        return clip_list

    @torch.no_grad()
    def _compute_best_clip(
        self,
        w: torch.Tensor,
        input_feat: torch.Tensor,
        n_grid=20,
        max_shrink=0.5,
        n_sample_token=512,
    ):
        assert w.dim() == 2
        org_w_shape = w.shape
        # w           [co, ci]      -> [co, 1, n_group, group size]
        # input_feat  [n_token, ci] -> [1, n_token, n_group, group size]
        group_size = self.group_size if self.group_size > 0 else org_w_shape[1]
        input_feat = input_feat.view(-1, input_feat.shape[-1])
        input_feat = input_feat.reshape(1, input_feat.shape[0], -1, group_size)

        # Compute input feature step size (minimum 1)
        step_size = max(1, input_feat.shape[1] // n_sample_token)
        input_feat = input_feat[:, ::step_size]

        w = w.reshape(org_w_shape[0], 1, -1, group_size)

        oc_batch_size = 256 if org_w_shape[0] % 256 == 0 else 64  # prevent OOM
        assert org_w_shape[0] % oc_batch_size == 0
        w_all = w
        best_max_val_all = []

        for i_b in range(org_w_shape[0] // oc_batch_size):
            w = w_all[i_b * oc_batch_size : (i_b + 1) * oc_batch_size]

            org_max_val = w.abs().amax(dim=-1, keepdim=True)  # co, 1, n_group, 1

            best_max_val = org_max_val.clone()
            min_errs = torch.ones_like(org_max_val) * 1e9
            input_feat = input_feat.to(w.device)
            org_out = (input_feat * w).sum(dim=-1)  # co, n_token, n_group

            for i_s in range(int(max_shrink * n_grid)):
                max_val = org_max_val * (1 - i_s / n_grid)
                min_val = -max_val
                cur_w = torch.clamp(w, min_val, max_val)
                q_w = self.pseudo_quantize_tensor(cur_w)[0]
                cur_out = (input_feat * q_w).sum(dim=-1)

                # co, 1, n_group, 1
                err = (cur_out - org_out).pow(2).mean(dim=1).view(min_errs.shape)
                del cur_w
                del cur_out
                cur_best_idx = err < min_errs
                min_errs[cur_best_idx] = err[cur_best_idx]
                best_max_val[cur_best_idx] = max_val[cur_best_idx]
            best_max_val_all.append(best_max_val)

        best_max_val = torch.cat(best_max_val_all, dim=0)

        AwqQuantizer.clear_memory(input_feat)
        AwqQuantizer.clear_memory(org_out)

        return best_max_val.squeeze(1)

    @staticmethod
    @torch.no_grad()
    def apply_clip(module, clip_list: Tuple[str, torch.Tensor]):
        for name, max_val in clip_list:
            layer: torch.nn.Linear = AwqQuantizer.get_op_by_name(module, name)
            layer.to(AwqQuantizer.get_best_device())
            max_val = max_val.to(layer.weight.device)
            org_shape = layer.weight.shape
            layer.weight.data = layer.weight.data.reshape(*max_val.shape[:2], -1)
            layer.weight.data = torch.clamp(layer.weight.data, -max_val, max_val)
            layer.weight.data = layer.weight.data.reshape(org_shape)
            layer.cpu()

    @staticmethod
    @torch.no_grad()
    def scale_fc_fcs(fc1: torch.nn.Linear, fcs: List[torch.nn.Linear], scales: torch.Tensor):
        if not isinstance(fcs, list):
            fcs = [fcs]

        scales = scales.to(fc1.weight.device)

        fc1.weight[-scales.size(0) :].div_(scales.view(-1, 1))
        if fc1.bias is not None:
            fc1.bias.div_(scales.view(-1))

        for fc in fcs:
            fc.weight.mul_(scales.view(1, -1))

        for p in fc1.parameters():
            assert torch.isnan(p).sum() == 0
        for fc in fcs:
            for p in fc.parameters():
                assert torch.isnan(p).sum() == 0

    @staticmethod
    def is_allowed_act_fns(op):
        from transformers.activations import NewGELUActivation, PytorchGELUTanh, GELUActivation
        allowed_act_fns = [
            torch.nn.GELU,
            NewGELUActivation,
            PytorchGELUTanh,
            GELUActivation,
        ]
        return (op in allowed_act_fns)

    @staticmethod
    def is_allowed_norms(op):
        if isinstance(op, torch.nn.LayerNorm):
            return True
        if any(t in str(type(op)) for t in ['LlamaRMSNorm', 'GemmaRMSNorm', 'CohereLayerNorm']):
            return True
        return False

    @staticmethod
    @torch.no_grad()
    def scale_fc_fc(fc1: torch.nn.Linear, fc2: torch.nn.Linear, scales: torch.Tensor):
        assert isinstance(fc1, torch.nn.Linear)
        assert isinstance(fc2, torch.nn.Linear)

        scales = scales.to(fc1.weight.device)
        fc1.weight[-scales.size(0) :].div_(scales.view(-1, 1))
        if fc1.bias is not None:
            fc1.bias.div_(scales.view(-1))

        fc2.weight.mul_(scales.view(1, -1))

        for p in fc1.parameters():
            assert torch.isnan(p).sum() == 0
        for p in fc2.parameters():
            assert torch.isnan(p).sum() == 0

    @staticmethod
    @torch.no_grad()
    def scale_ln_fcs(ln: torch.nn.Linear, fcs: List[torch.nn.Linear], scales: torch.Tensor):
        if not isinstance(fcs, list):
            fcs = [fcs]

        scales = scales.to(ln.weight.device)

        # GemmaRMSNorm is different from Llama's in that it multiplies
        # (1 + weight) to the output, instead of just weight.
        if 'GemmaRMSNorm' in str(type(ln)):
            ln.weight += 1
            ln.weight.div_(scales)
            ln.weight -= 1
        else:
            ln.weight.div_(scales)

        if hasattr(ln, "bias") and ln.bias is not None:
            ln.bias.div_(scales)

        for fc in fcs:
            fc.weight.mul_(scales.view(1, -1))

        for p in ln.parameters():
            assert torch.isnan(p).sum() == 0
        for fc in fcs:
            for p in fc.parameters():
                assert torch.isnan(p).sum() == 0

    @staticmethod
    @torch.no_grad()
    def scale_gelu_fc(gelu, fc: torch.nn.Linear, scales: torch.Tensor):
        assert AwqQuantizer.is_allowed_act_fns(gelu)
        assert isinstance(fc, torch.nn.Linear)

        fc.weight.mul_(scales.view(1, -1).to(fc.weight.device))

        for p in fc.parameters():
            assert torch.isnan(p).sum() == 0

    @staticmethod
    def apply_scale(module, scales_list, input_feat_dict=None):
        for prev_op_name, layer_names, scales in scales_list:
            prev_op = AwqQuantizer.get_op_by_name(module, prev_op_name)
            layers = [AwqQuantizer.get_op_by_name(module, name) for name in layer_names]

            best_device = AwqQuantizer.get_best_device()
            prev_op.to(best_device)
            for layer in layers:
                layer.to(best_device)
            scales.to(best_device)
            if (
                isinstance(prev_op, torch.nn.Linear)
                and type(layers) == list
                and isinstance(layers[0], torch.nn.Linear)
            ):
                if len(layers) == 1:
                    AwqQuantizer.scale_fc_fc(prev_op, layers[0], scales)
                else:
                    AwqQuantizer.scale_fc_fcs(prev_op, layers, scales)
            elif (
                AwqQuantizer.is_allowed_norms(prev_op)
                or "rmsnorm" in str(prev_op.__class__).lower()
            ):
                AwqQuantizer.scale_ln_fcs(prev_op, layers, scales)

            elif AwqQuantizer.is_allowed_act_fns(prev_op):
                #new_module = ScaledActivation(prev_op, scales)
                #set_op_by_name(module, prev_op_name, new_module)
                AwqQuantizer.scale_gelu_fc(prev_op, layers[0], scales)
            else:
                raise NotImplementedError(f"prev_op {type(prev_op)} not supported yet!")

            # apply the scaling to input feat if given; prepare it for clipping
            if input_feat_dict is not None:
                for layer_name in layer_names:
                    # Skip the modules that are not quantized
                    if layer_name in input_feat_dict:
                        inp = input_feat_dict[layer_name]
                        inp.div_(scales.view(1, -1).to(inp.device))

            prev_op.cpu()
            for layer in layers:
                layer.cpu()
            scales.cpu()

    @staticmethod
    def exclude_layers_to_not_quantize(linear_layers, modules_to_not_convert):
        if modules_to_not_convert is None:
            return linear_layers

        filtered_layers = {}
        for name, linear_layer in linear_layers.items():
            if not any(key in name for key in modules_to_not_convert):
                filtered_layers[name] = linear_layer
        return filtered_layers

    @staticmethod
    def get_named_linears(module):
        return {name: m for name, m in module.named_modules() if isinstance(m, torch.nn.Linear)}

    @staticmethod
    def get_op_by_name(module, op_name):
        # get the op by its name relative to the module
        for name, m in module.named_modules():
            if name == op_name:
                return m
        raise ValueError(f"Cannot find op {op_name} in module {module}")

    @staticmethod
    def get_calib_dataset(
        data: Union[str, List[str], List[List[int]]] = "pileval",
        tokenizer=None,
        n_samples=128,
        max_seq_len=512,
        split="train",
        text_column="text",
    ):
        if isinstance(data, str):
            from datasets import load_dataset
            if data == "pileval":
                dataset = load_dataset("mit-han-lab/pile-val-backup", split="validation")
            else:
                dataset = load_dataset(data, split=split)
            # dataset = dataset.shuffle(seed=42)
        elif isinstance(data, list):
            if isinstance(data[0], str):
                dataset = [{text_column: text} for text in data]
            elif isinstance(data[0][0], int):
                dataset = data
            else:
                raise NotImplementedError(
                    "Either pass a string to a huggingface dataset or a list"
                    "that is preprocessed with one sample of text per element"
                    " or a list of list of int for tokenized words."
                )
        else:
            raise NotImplementedError(
                "Either pass a string to a huggingface dataset or a list"
                "that is preprocessed with one sample of text per element"
                " or a list of list of int for tokenized words."
            )

        samples = []
        n_run = 0
        for data in dataset:
            if isinstance(data, list):
                line_encoded = data
            else:
                line = data[text_column]
                line = line.strip()
                line_encoded = tokenizer.encode(line)
            if len(line_encoded) > max_seq_len:
                continue
            sample = torch.tensor([line_encoded])
            if sample.numel() == 0:
                continue
            samples.append(sample)
            n_run += 1
            if n_run == n_samples:
                break
        # now concatenate all samples and split according to max sequence length
        cat_samples = torch.cat(samples, dim=1)
        n_split = cat_samples.shape[1] // max_seq_len
        logging.debug(f" * Split into {n_split} blocks")
        return [
            cat_samples[:, i * max_seq_len : (i + 1) * max_seq_len] for i in range(n_split)
        ]

    @staticmethod
    def get_best_device():
        if torch.backends.mps.is_available():
            return "mps"
        elif torch.cuda.is_available():
            return "cuda:0"
        else:
            return "cpu"

    @staticmethod
    def clear_memory(weight=None):
        if weight is not None:
            del weight
        gc.collect()
        torch.cuda.empty_cache()

    @staticmethod
    def get_op_name(module, op):
        # get the name of the op relative to the module
        for name, m in module.named_modules():
            if m is op:
                return name
        raise ValueError(f"Cannot find op {op} in module {module}")

    @staticmethod
    def append_str_prefix(x, prefix):
        if isinstance(x, str):
            return prefix + x
        elif isinstance(x, tuple):
            return tuple([AwqQuantizer.append_str_prefix(y, prefix) for y in x])
        elif isinstance(x, list):
            return [AwqQuantizer.append_str_prefix(y, prefix) for y in x]
        else:
            return x

    def init_quant(self, n_samples=128, max_seq_len=512):
        modules = self.awq_model.blocks
        samples = AwqQuantizer.get_calib_dataset(
            data=self.calib_data,
            tokenizer=self.tokenizer,
            n_samples=n_samples,
            max_seq_len=max_seq_len,
            split=self.split
        )
        # samples = torch.cat(samples, dim=0)
        samples = torch.cat(samples[:1], dim=0) # just using 1 batch
        inps = []
        layer_kwargs = {}
        # build inps
        self.model.seq_len = samples.numel()
        self.model.context_len = samples.numel() - 2
        self.model.token_len = 0
        best_device = AwqQuantizer.get_best_device()
        inps = self.model.embedding(samples).to(best_device)
        position_ids = self.model.get_position_ids()
        rotary_pos_emb = self.model.rotary(position_ids)
        attention_mask = self.model.get_attention_mask()
        layer_kwargs["rotary_pos_emb"] = rotary_pos_emb.to(best_device)
        layer_kwargs["attention_mask"] = attention_mask.to(best_device)
        del samples
        AwqQuantizer.clear_memory()
        return modules, layer_kwargs, inps

    def _get_input_feat(self, layer, named_linears):
        # firstly, get input features of all linear layers
        def cache_input_hook(m, x, y, name, feat_dict):
            x = x[0]
            x = x.detach().cpu()
            feat_dict[name].append(x)
        input_feat = defaultdict(list)
        handles = []
        for name in named_linears:
            handles.append(
                named_linears[name].register_forward_hook(
                    functools.partial(cache_input_hook, name=name, feat_dict=input_feat)
                )
            )
        self.inps = self.inps.to(next(layer.parameters()).device)  # in case multi-gpu
        # get output as next layer's input

        # Sanitize the kwargs in case we use transformers version that contains
        # kwargs that are not handled by the module.
        # Useful for trust_remote_code models.
        module_kwargs = self._sanitize_kwargs(self.module_kwargs, layer)

        self.inps = self._module_forward(self.inps, layer, module_kwargs)
        for h in handles:
            h.remove()
        # now solve for scaling and clipping
        input_feat = {k: torch.cat(v, dim=0) for k, v in input_feat.items()}

        return input_feat

    def _sanitize_kwargs(self, inputs_kwargs, module):
        """
        Remove the arguments that are not supported in the module's
        forward pass to avoid breaking behaviour between different versions
        of transformers.

        Args:
            inputs_kwargs (`dict`):
                The input dictionary to pass to the model layer
            module (`torch.nn.Module`):
                Target module to quantize.
        """
        module_signature = inspect.signature(module.forward).parameters
        sanitized_kwargs = {}
        for k, v in inputs_kwargs.items():
            if k in module_signature:
                sanitized_kwargs[k] = v
        return sanitized_kwargs
# awq quantizer end

# Export class

# custom op start
class FakeLinearOp(torch.autograd.Function):
    @staticmethod
    def symbolic(g, input, in_features, out_features, has_bias, name):
        # These become the operator attributes.
        kwargs = {
            "in_features_i": in_features,
            "out_features_i": out_features,
            "has_bias_i": has_bias,
            "name_s": name
        }
        from torch.onnx.symbolic_helper import _get_tensor_sizes
        out_sizes = _get_tensor_sizes(input)[:-1] + [out_features]
        output_type = input.type().with_sizes(out_sizes)
        return g.op("LlmExporter::FakeLinear", input, **kwargs).setType(output_type)

    @staticmethod
    def forward(ctx, input, in_features, out_features, has_bias, name):
        out_shape = list(input.shape)[:-1] + [out_features]
        return input.new_zeros(out_shape)

class FakeLinear(torch.nn.Module):
    def __init__(self, in_features, out_features, has_bias, name):
        super(FakeLinear, self).__init__()
        self.in_features = in_features
        self.out_features = out_features
        self.has_bias = has_bias
        self.name = name

    def forward(self, x):
        return FakeLinearOp.apply(x, self.in_features, self.out_features, self.has_bias, self.name)

class FusedAttentionOp(torch.autograd.Function):
    @staticmethod
    def symbolic(g, query, key, value, attention_mask, hidden_size, name):
        # These become the operator attributes.
        kwargs = {
            "hidden_size_i": hidden_size,
            "name_s": name
        }
        from torch.onnx.symbolic_helper import _get_tensor_sizes
        out_sizes = _get_tensor_sizes(query)
        output_type = query.type().with_sizes(out_sizes)
        return g.op("LlmExporter::FusedAttention", query, key, value, attention_mask, **kwargs).setType(output_type)

    @staticmethod
    def forward(ctx, query, key, value, attention_mask, hidden_size, name):
        out_shape = list(query.shape)[:2] + [hidden_size]
        return query.new_zeros(out_shape)

class FusedAttention(torch.nn.Module):
    def __init__(self, hidden_size, name):
        super(FusedAttention, self).__init__()
        self.hidden_size = hidden_size
        self.name = name

    def forward(self, query, key, value, attention_mask):
        return FusedAttentionOp.apply(query, key, value, attention_mask, self.hidden_size, self.name)

# custom op end

class OnnxRebuilder:
    def __init__(self, onnx_path, weight_ops):
        self.weight_ops = weight_ops
        self.onnx_model = onnx.load(onnx_path)
        self.dst_path = onnx_path
        self.onnx_weight_path = f'{onnx_path}.data'
        self.onnx_weight_offset = 0

    def make_external(self, name, data, shape):
        # write to external weight
        length = self.onnx_weight.write(data.tobytes())
        location = os.path.basename(self.onnx_weight_path)
        offset = self.onnx_weight_offset
        self.onnx_weight_offset += length
        tensor = onnx.TensorProto()
        tensor.name = name
        tensor.data_type = onnx.TensorProto.FLOAT
        tensor.dims.extend(shape)
        # external info
        tensor.data_location = onnx.TensorProto.EXTERNAL
        for k, v in { "location": location, "offset": offset, "length": length }.items():
            entry = tensor.external_data.add()
            entry.key = k
            entry.value = str(v)
        self.onnx_model.graph.initializer.append(tensor)

    def build_weight(self, name, has_bias, ic, oc):
        assert(name in self.weight_ops)
        linear = self.weight_ops[name]
        assert(linear.in_features == ic and
               linear.out_features == oc and
               (linear.bias is not None) == has_bias)
        weight_name, bias_name = f'{name}_weight', f'{name}_bias'
        weight = linear.weight.data.transpose(1, 0).flatten().numpy()
        self.make_external(weight_name, weight, [ic, oc])
        if has_bias:
            bias = linear.bias.data.flatten().numpy()
            self.make_external(bias_name, bias, [oc])
        return weight_name, bias_name

    def rebuild(self):
        from onnx import helper
        new_nodes = []
        self.onnx_weight = open(self.onnx_weight_path, 'wb')
        for node in self.onnx_model.graph.node:
            if node.op_type == 'FakeLinear':
                attributes = {a.name: a for a in node.attribute}
                name = attributes.get('name').s.decode('utf-8')
                has_bias = attributes.get('has_bias').i
                ic = attributes.get('in_features').i
                oc = attributes.get('out_features').i
                weight, bias = self.build_weight(name, has_bias, ic, oc)
                if has_bias:
                    # fakelinear -> matmul + add
                    middle_tensor = f'{name}_matmul'
                    new_nodes.append(helper.make_node('MatMul', [node.input[0], weight], [middle_tensor], name))
                    new_nodes.append(helper.make_node('Add', [middle_tensor, bias], node.output, f'{name}/Add'))
                else:
                    # fakelinear -> matmul
                    new_nodes.append(helper.make_node('MatMul', [node.input[0], weight], node.output, name))
            else:
                new_nodes.append(node)
        self.onnx_weight.close()
        del self.onnx_model.graph.node[:]
        self.onnx_model.graph.node.extend(new_nodes)
        onnx.save(self.onnx_model, self.dst_path)
        return self.onnx_weight_path

class MNNConveter:
    def __init__(self, onnx_path, weight_ops, config):
        self.weight_ops = weight_ops
        self.config = config
        self.quant_block = config.quant_block
        self.quant_bit = config.quant_bit
        self.lm_quant_bit = config.lm_quant_bit
        self.symmetric = config.symmetric
        self.mnn_weight_offset = 0
        self.onnx_model_path = onnx_path
        self.mnn_name = os.path.basename(onnx_path).replace('.onnx', '.mnn')
        self.mnn_model_path = os.path.join(config.dst_path, self.mnn_name)
        self.mnn_weight_path = f'{self.mnn_model_path}.weight'
        if os.path.exists(config.mnnconvert):
            self.mnnconvert = config.mnnconvert
        else:
            self.mnnconvert = None

    def convert(self, convert_args):
        sfd = os.dup(1)
        log_fp = open(EXPORT_LOG, "a")
        log_fd = log_fp.fileno()
        # mnnconvert ... > .export.log
        os.dup2(log_fd, 1)
        try:
            sys.argv = convert_args
            sys.argc = len(convert_args)
            if self.mnnconvert is None:
                from MNN.tools import mnnconvert
                mnnconvert.main()
            else:
                convert_args[0] = self.mnnconvert
                cmd = ' '.join(convert_args)
                message = os.popen(cmd).read()
                print(message)
            sys.argv = []
        finally:
            os.dup2(sfd, 1)
            os.close(log_fd)

    @spinner_run(f'convert onnx model to ')
    def onnx2mnn(self, onnx_path, mnn_path, args = []):
        convert_args = [
            '',
            '-f',
            'ONNX',
            '--modelFile',
            str(onnx_path),
            '--MNNModel',
            str(mnn_path),
            '--transformerFuse',
            '--allowCustomOp'
        ]
        convert_args += args
        self.convert(convert_args)
        return mnn_path

    def mnn2json(self, mnn_path, json_path):
        convert_args = [
            '',
            '-f',
            'MNN',
            '--modelFile',
            str(mnn_path),
            '--JsonFile',
            str(json_path)
        ]
        self.convert(convert_args)
        return json_path

    def json2mnn(self, json_path, mnn_path):
        convert_args = [
            '',
            '-f',
            'JSON',
            '--modelFile',
            str(json_path),
            '--MNNModel',
            str(mnn_path)
        ]
        self.convert(convert_args)
        return mnn_path

    def export(self, quant_bit = None, quant_block = None):
        if self.weight_ops is None:
            if quant_bit is None:
                quant_bit = self.quant_bit
            if quant_block is None:
                quant_block = self.quant_block
            if quant_bit == 16:
                quant_args = ['--fp16']
            else:
                quant_args = [
                    '--weightQuantBits',
                    str(quant_bit),
                    '--weightQuantBlock',
                    str(quant_block)
                ]
            self.onnx2mnn(self.onnx_model_path, self.mnn_model_path, quant_args)
        else:
            mnn_json = f'{self.mnn_model_path}.json'
            self.onnx2mnn(self.onnx_model_path, self.mnn_model_path)
            self.mnn2json(self.mnn_model_path, mnn_json)
            self.rebuild(mnn_json)
            self.json2mnn(mnn_json, self.mnn_model_path)

    @spinner_run(f'quant model weight to ')
    def rebuild(self, json_path):
        self.mnn_weight = open(self.mnn_weight_path, 'wb')
        mnn_graph = json.load(open(json_path, 'rt'))
        new_ops = []
        for op in mnn_graph['oplists']:
            if op['type'] == 'Extra':
                new_ops += self.rebuild_op(op, mnn_graph)
            else:
                new_ops.append(op)
        mnn_graph['oplists'] = new_ops
        with open(json_path, 'w', encoding='utf-8') as file:
            json.dump(mnn_graph, file, ensure_ascii=False, indent=4)
        return self.mnn_weight_path

    def quant(self, weight, quant_bit, quant_block, symmetric):
        weight = weight.numpy()
        oc, ic = weight.shape
        if quant_block == 0:
            block_size = ic
        else:
            block_size = quant_block
        block_num = ic // block_size
        weight = weight.reshape(oc, block_num, block_size)
        offset = 1 << (quant_bit - 1)
        clip_max = offset - 1
        if symmetric:
            clip_min = -clip_max
            abs_max = np.max(np.abs(weight), axis=-1, keepdims=True)
            scale = abs_max / clip_max
            q_weight = np.round(weight / scale)
            q_weight = (np.clip(q_weight.flatten(), clip_min, clip_max) + offset).astype(np.uint8)
            alpha = scale.flatten()
        else:
            clip_min = -offset
            max_val = np.max(weight, axis=-1, keepdims=True)
            min_val = np.min(weight, axis=-1, keepdims=True)
            scale = (max_val - min_val) / (clip_max - clip_min)

            if False:
                q_weight = np.round((weight - min_val) / scale) + clip_min
                zeros =  min_val - scale * clip_min
            else:
                q_weight = np.round(weight / scale) - np.round(min_val / scale) + clip_min
                zeros =  (np.round(min_val / scale) - clip_min) * scale
            q_weight = (np.clip(q_weight.flatten(), clip_min, clip_max) + offset).astype(np.uint8)
            alpha = np.stack([zeros.flatten(), scale.flatten()], axis=-1).flatten()

        q_weight = q_weight.reshape(-1, 2)
        if quant_bit == 4:
            q_weight = q_weight[:, 0] * 16 + q_weight[:, 1]

        clip_min = 1
        return q_weight, alpha, clip_min

    def write_npy(self, data):
        return self.mnn_weight.write(data.tobytes())

    def write_header(self, ic, oc, quant_bit):
        dim_num = self.mnn_weight.write(b'\x02')
        shape_dtype = np.int16
        if oc > 65535 or ic > 65535:
            shape_dtype = np.int32
        dim_length = self.write_npy(np.array([oc, ic]).astype(shape_dtype))
        offset = 1 << (quant_bit - 1)
        weight_map = [i for i in range(-offset, offset)]
        if len(weight_map) == 256:
            weight_map.insert(0, 0)
        else:
            weight_map.insert(0, len(weight_map))
        map_length = self.write_npy(np.array(weight_map, dtype=np.int8))
        header_length = dim_num + dim_length + map_length
        return header_length, shape_dtype == np.int32

    def build_weight(self, linear, quant_bit, quant_block, symmetric):
        ic, oc = linear.in_features, linear.out_features
        if quant_bit == 16:
            half_weight = linear.weight.data.half().flatten().numpy()
            weight_len = self.write_npy(half_weight)
            alpha_len, q_min, shape_int32 = 0, 0, False
        else:
            assert(quant_bit in (4, 8))
            q_weight, alpha, q_min = self.quant(linear.weight.data, quant_bit, quant_block, symmetric)
            header_len, shape_int32 = self.write_header(ic, oc, quant_bit)
            weight_len = self.write_npy(q_weight) + header_len
            alpha_len = self.write_npy(alpha)
        if linear.bias is not None:
            bias = linear.bias.data.flatten().numpy()
            bias_length = self.write_npy(bias)
        else:
            bias_length = 0
            # bias = np.zeros([oc], dtype=np.float32)
            # bias_length = self.write_npy(bias)
        external = [self.mnn_weight_offset, weight_len, alpha_len, bias_length, 0]
        self.mnn_weight_offset += (weight_len + alpha_len + bias_length)
        return external, q_min, shape_int32, header_len

    def build_tensor(self, graph, tensor_name):
        tensor_idx = [len(graph['tensorName'])]
        graph['tensorName'].append(tensor_name)
        return tensor_idx

    def rebuild_op(self, op, graph):
        op_type = op['main']['type']
        if op_type == 'FakeLinear':
            return self.rebuild_linear(op, graph)
        if op_type == 'FusedAttention':
            return self.rebuild_attnention(op, graph)

    def rebuild_attnention(self, op, graph):
        attrs = op['main']['attr']
        for attr in attrs:
            if attr['key'] == 'name':
                name = attr['s']
        origin_input = op['inputIndexes']
        origin_output = op['outputIndexes']
        fused_attention = {
            "inputIndexes": origin_input,
            "main_type": "AttentionParam",
            "main": { "kv_cache": True },
            "name": name,
            "outputIndexes": origin_output,
            "type": "Attention",
            "defaultDimentionFormat": "NHWC"
        }
        return [fused_attention]

    def rebuild_linear(self, op, graph):
        attrs = op['main']['attr']
        for attr in attrs:
            if attr['key'] == 'name':
                name = attr['s']
            elif attr['key'] == "in_features":
                ic = attr["i"]
            elif attr['key'] == "out_features":
                oc = attr["i"]
            elif attr['key'] == "has_bias":
                has_bias = attr["i"]
        linear = self.weight_ops[name]
        assert(linear.in_features == ic and
               linear.out_features == oc and
               (linear.bias is not None) == has_bias)

<<<<<<< HEAD
        quant_bit = self.lm_quant_bit if 'lm_head' in name else self.quant_bit
        block_size = ic if self.quant_block == 0 else self.quant_block
        external, q_min, shape_int32 = self.build_weight(linear, quant_bit, self.quant_block)
=======
        is_lm = 'lm_head' in name
        quant_bit = self.lm_quant_bit if is_lm else self.quant_bit
        block_size = ic if self.quant_block == 0 else self.quant_block
        external, q_min, shape_int32, header_len = self.build_weight(linear, quant_bit, self.quant_block, self.symmetric)
        if is_lm and self.config.tie_word_embeddings:
            weight_offset = external[0] + header_len
            alpha_offset = external[0] + external[1]
            alpha_size = external[2]
            self.config.llm_config['tie_embeddings'] = [weight_offset, alpha_offset, alpha_size, quant_bit, self.quant_block]
>>>>>>> 707b8a41

        origin_input = op['inputIndexes']
        origin_output = op['outputIndexes']
        # build new tensor
        pre_reshape_name = f'{name}/pre_reshape'
        pre_convert_name = f'{name}/pre_convert'
        conv_name = name
        post_convert_name = f'{name}/post_convert'
        post_reshape_name = f'{name}/post_reshape'
        pre_reshape_output = self.build_tensor(graph, pre_reshape_name)
        pre_convert_output = self.build_tensor(graph, pre_convert_name)
        conv_output = self.build_tensor(graph, conv_name)
        post_convert_output = self.build_tensor(graph, post_convert_name)
        # [batch, seq, hidden_size_i] -[Linear] -> [batch, seq, hidden_size_o]
        # [1, seq, hidden_size_i] ->[Reshape]-> [seq, hidden_size_i, 1, 1]
        # -[Convert]-[Convolution]-[Convert]-> [Reshape] -> [1, seq, hidden_size_o]
        pre_reshape = {
            "name": pre_reshape_name,
            "type": "Reshape",
            "inputIndexes": origin_input,
            "outputIndexes": pre_reshape_output,
            "main_type": "Reshape",
            "main": {
                "dims": [-1, ic, 1, 1],
                "dimType": "NCHW"
            },
            "defaultDimentionFormat": "NHWC"
        }
        pre_convert = {
            "name": pre_convert_name,
            "inputIndexes": pre_reshape_output,
            "outputIndexes": pre_convert_output,
            "type": "ConvertTensor",
            "main_type": "TensorConvertInfo",
            "main": {
                "source": "NCHW",
                "dest": "NC4HW4"
            },
            "defaultDimentionFormat": "NHWC"
        }

        if quant_bit == 16:
            quanParameter = { "type": 3 }
        else:
            if self.symmetric:
                aMin = 0
                readType = 0
            else:
                aMin = q_min
                readType = oc * (ic // block_size)

            quanParameter = {
                "quantScale": 1.0, "scaleIn": 0.0, "scaleOut": 0.0,
                "useInt32": False, "has_scaleInt": False, "shapeInt32": shape_int32,
                "type": 1, "aMax": 0, "aMin": aMin, "readType": readType, "weightSize": 0
            }
        conv_op = {
            "name": conv_name,
            "inputIndexes": pre_convert_output,
            "outputIndexes": conv_output,
            "type": "Convolution",
            "main_type": "Convolution2D",
            "main": {
                'common': {
                    'dilateX': 1, 'dilateY': 1, 'strideX': 1, 'strideY': 1,
                    'kernelX': 1, 'kernelY': 1, 'padX': 0, 'padY': 0, 'group': 1,
                    'outputCount': oc, 'relu': False, 'padMode': 'CAFFE',
                    'relu6': False, 'inputCount': ic, 'hasOutputShape': False
                },
                "quanParameter": quanParameter,
                "external": external
            },
            "defaultDimentionFormat": "NHWC"
        }
        post_convert = {
            "name": post_convert_name,
            "inputIndexes": conv_output,
            "outputIndexes": post_convert_output,
            "type": "ConvertTensor",
            "main_type": "TensorConvertInfo",
            "main": {
                "source": "NC4HW4",
                "dest": "NCHW"
            },
            "defaultDimentionFormat": "NHWC"
        }
        post_reshape = {
            "name": post_reshape_name,
            "type": "Reshape",
            "inputIndexes": post_convert_output,
            "outputIndexes": origin_output,
            "main_type": "Reshape",
            "main": {
                "dims": [1, -1, oc],
                "dimType": "NCHW"
            },
            "defaultDimentionFormat": "NHWC"
        }
        return [pre_reshape, pre_convert, conv_op, post_convert, post_reshape]

# some wrapper class for export
class Embedding(torch.nn.Module):
    def __init__(self, embed, config):
        super().__init__()
        self.hidden_size = config.hidden_size
        self.embed = embed
        if config.model_type == 'gemma2':
            normalizer = torch.tensor(self.hidden_size**0.5)
            self.embed.weight.data *= normalizer

    def forward(self, input_ids):
        inputs_embeds = self.embed(input_ids).view(-1, 1, self.hidden_size)
        return inputs_embeds

def repeat_kv(hidden_states: torch.Tensor, n_rep: int) -> torch.Tensor:
    batch, num_key_value_heads, slen, head_dim = hidden_states.shape
    if n_rep == 1:
        return hidden_states
    hidden_states = hidden_states[:, :, None, :, :].expand(batch, num_key_value_heads, n_rep, slen, head_dim)
    return hidden_states.reshape(batch, num_key_value_heads * n_rep, slen, head_dim)

class Attention(torch.nn.Module):
    def __init__(self, attn, layer_id, config):
        super().__init__()
        self.export_fused_attn = False
        self.fused_attn = FusedAttention(config.hidden_size, f'/layers.{layer_id}/self_attn/FusedAttention')
        self.layer_id = layer_id
        self.hidden_size = config.hidden_size
        self.head_dim = config.head_dim
        if isinstance(config.num_attention_heads, list):
            self.num_heads = config.num_attention_heads[layer_id]
            self.num_key_value_heads = config.num_key_value_heads[layer_id]
        else:
            self.head_dim = config.head_dim
            self.num_heads = config.num_attention_heads
            self.num_key_value_heads = config.num_key_value_heads
        self.num_key_value_groups = self.num_heads // self.num_key_value_heads
        self.rotary = config.rotary

        ModelMapper.do_map(self, attn, config.model_map['attention'])

        if hasattr(self, 'qkv_proj') and self.qkv_proj is not None:
            # split qkv linear to q, k, v
            split_sizes = [self.hidden_size] * 3
            if self.qkv_proj.weight.shape[0] != self.hidden_size * 3:
                # M/GQA
                split_sizes = [
                    self.num_heads * self.head_dim,           # q_size
                    self.num_key_value_heads * self.head_dim, # k_size
                    self.num_key_value_heads * self.head_dim  # v_size
                ]

            self.q_proj = torch.nn.Linear(self.hidden_size, split_sizes[0])
            self.k_proj = torch.nn.Linear(self.hidden_size, split_sizes[1])
            self.v_proj = torch.nn.Linear(self.hidden_size, split_sizes[2])
            if config.model_type == 'chatglm':
                # chatglm-6b
                qkv_weight = self.qkv_proj.weight.data.view(self.num_heads, 3, self.head_dim, self.hidden_size)
                self.q_proj.weight.data = qkv_weight[:, 0, :, :].reshape(self.hidden_size, self.hidden_size)
                self.k_proj.weight.data = qkv_weight[:, 1, :, :].reshape(self.hidden_size, self.hidden_size)
                self.v_proj.weight.data = qkv_weight[:, 2, :, :].reshape(self.hidden_size, self.hidden_size)
                qkv_bias = self.qkv_proj.bias.data.view(self.num_heads, 3, self.head_dim)
                self.q_proj.bias.data = qkv_bias[:, 0, :].reshape(self.hidden_size)
                self.k_proj.bias.data = qkv_bias[:, 1, :].reshape(self.hidden_size)
                self.v_proj.bias.data = qkv_bias[:, 2, :].reshape(self.hidden_size)
            else:
                # other
                qw, kw, vw = torch.split(self.qkv_proj.weight, split_sizes)
                self.q_proj.weight.data = qw
                self.k_proj.weight.data = kw
                self.v_proj.weight.data = vw
                if self.qkv_proj.bias is not None:
                    qb, kb, vb = torch.split(self.qkv_proj.bias, split_sizes)
                    self.q_proj.bias.data = qb
                    self.k_proj.bias.data = kb
                    self.v_proj.bias.data = vb
                else:
                    self.q_proj.bias.data = torch.zeros(split_sizes[0])
                    self.k_proj.bias.data = torch.zeros(split_sizes[1])
                    self.v_proj.bias.data = torch.zeros(split_sizes[2])

    def forward(
        self,
        hidden_states: torch.Tensor,
        attention_mask: Optional[torch.Tensor] = None,
        past_key_value: Optional[Tuple[torch.Tensor]] = None,
        rotary_pos_emb: Optional[torch.Tensor] = None,
        cross_attention_states: Optional[torch.Tensor] = None,
    ) -> Tuple[torch.Tensor, torch.Tensor]:
        bsz, q_len, _ = hidden_states.size()
        query_states = self.q_proj(hidden_states)
        if cross_attention_states is not None:
            hidden_states = cross_attention_states
        key_states = self.k_proj(hidden_states)
        value_states = self.v_proj(hidden_states)
        query_states = query_states.view(bsz, q_len, self.num_heads, self.head_dim)
        key_states = key_states.view(bsz, q_len, self.num_key_value_heads, self.head_dim)
        value_states = value_states.view(bsz, q_len, self.num_key_value_heads, self.head_dim)
        # openelm model has qk_norm
        if hasattr(self, 'q_norm') and self.q_norm is not None and \
           hasattr(self, 'k_norm') and self.k_norm is not None :
            query_states = self.q_norm(query_states)
            key_states = self.k_norm(key_states)

        kv_seq_len = key_states.shape[1]
        if past_key_value is not None:
            kv_seq_len += past_key_value[0].shape[1]

        # rope
        cos, sin = rotary_pos_emb[0], rotary_pos_emb[1]
        query_states = self.rotary.apply_rotary_pos(query_states, cos, sin)
        key_states = self.rotary.apply_rotary_pos(key_states, cos, sin)

        if self.export_fused_attn:
            attn_output = self.fused_attn(query_states, key_states, value_states, attention_mask)
            attn_output = self.o_proj(attn_output)
            return attn_output, past_key_value

        # kv cache
        if past_key_value is not None:
            past_key, past_value = past_key_value[0], past_key_value[1]
            key_states = torch.cat((past_key, key_states), dim=1)
            value_states = torch.cat((past_value, value_states), dim=1)

        past_key_value = torch.stack((key_states, value_states))
        query_states = query_states.transpose(1, 2)
        key_states = key_states.permute([0, 2, 3, 1])
        value_states = value_states.transpose(1, 2)
        # repeat k/v heads if n_kv_heads < n_heads
        key_states = repeat_kv(key_states, self.num_key_value_groups)
        value_states = repeat_kv(value_states, self.num_key_value_groups)
        #------- attention ----------
        # query_states @ key_states
        attn_weights = torch.matmul(query_states, key_states) / math.sqrt(self.head_dim)
        # attention_mask
        if attention_mask.dtype in (torch.bool, torch.int32):
            # chatglm
            attn_weights.masked_fill_(attention_mask, -10000.0)
        else:
            attn_weights = attn_weights + attention_mask
        # upcast softmax to fp32
        attn_weights = torch.nn.functional.softmax(attn_weights, dim=-1, dtype=torch.float32).to(query_states.dtype)
        # attn_weights @ value_states
        attn_output = torch.matmul(attn_weights, value_states)

        attn_output = attn_output.transpose(1, 2).contiguous()
        attn_output = attn_output.reshape(bsz, q_len, -1)
        attn_output = self.o_proj(attn_output)
        return attn_output, past_key_value

def rotate_half(x):
    x1 = x[..., : x.shape[-1] // 2]
    x2 = x[..., x.shape[-1] // 2 :]
    return torch.cat((-x2, x1), dim=-1)

class Rotary(torch.nn.Module):
    def __init__(self, config):
        super().__init__()
        self.rope_theta = config.rope_theta
        self.rotary_dim = config.head_dim
        self.model_type = config.model_type
        if hasattr(config, 'rotary_dim'):
            self.rotary_dim = config.rotary_dim
        if self.model_type == 'chatglm':
            self.rotary_dim = config.head_dim // 2

    def forward(self, position_ids):
        theta = 1.0 / (self.rope_theta ** (torch.arange(0, self.rotary_dim, 2, dtype=torch.float32) / self.rotary_dim))
        position_ids = position_ids.float().reshape(-1, 1)
        idx_theta = position_ids * theta
        rotary_pos_emb = torch.stack([torch.cos(idx_theta), torch.sin(idx_theta)])
        if self.model_type != 'chatglm2':
            rotary_pos_emb = torch.cat((rotary_pos_emb, rotary_pos_emb), dim=-1)
        rotary_pos_emb = rotary_pos_emb.unsqueeze(2).unsqueeze(1)
        return rotary_pos_emb

    def apply_rotary_pos(self, x, cos, sin):
        if self.model_type == 'chatglm':
            return self.chatglm_rotary_pos(x, cos, sin)
        if self.model_type == 'chatglm2':
            return self.chatglm2_rotary_pos(x, cos, sin)
        if self.model_type == 'phi-msft':
            return self.phi_rotary_pos(x, cos, sin)
        return self.llama_rotary_pos(x, cos, sin)

    def llama_rotary_pos(self, x, cos, sin):
        x = (x * cos) + (rotate_half(x) * sin)
        return x

    def phi_rotary_pos(self, x, cos, sin):
        x, x_pass = x[..., :self.rotary_dim], x[..., self.rotary_dim:]
        x = (x * cos) + (rotate_half(x) * sin)
        return torch.cat((x, x_pass), dim=-1)

    def chatglm2_rotary_pos(self, x, cos, sin):
        x, x_pass = x[..., :self.rotary_dim], x[..., self.rotary_dim:]
        b, s, n, h = x.shape
        xshaped = x.view(b, s, n, h//2, 2)
        x = torch.concat(
            [
                xshaped[..., 0] * cos - xshaped[..., 1] * sin,
                xshaped[..., 1] * cos + xshaped[..., 0] * sin,
            ],
            -1,
        )
        return torch.cat((x, x_pass), dim=-1)

    def chatglm_rotary_pos(self, x, cos, sin):
        seq = x.shape[1]
        x1, x2 = x[..., :self.rotary_dim], x[..., self.rotary_dim:]
        cos1, sin1 = cos[:, :seq, ...], sin[:, :seq, ...]
        cos2, sin2 = cos[:, seq:, ...], sin[:, seq:, ...]
        x1 = (x1 * cos1) + (rotate_half(x1) * sin1)
        x2 = (x2 * cos2) + (rotate_half(x2) * sin2)
        return torch.cat((x1, x2), dim=-1)

class Decoder(torch.nn.Module):
    def __init__(self, decoder, layer_id, config):
        super().__init__()
        self.cross_decoder = False
        ModelMapper.do_map(self, decoder, config.model_map['decoder'])
        # mllama has cross_attn
        if hasattr(self, 'cross_attn') and self.cross_attn is not None:
            self.cross_decoder = True
            self.self_attn = Attention(self.cross_attn, layer_id, config)
        else:
            self.self_attn = Attention(self.self_attn, layer_id, config)
        self.hidden_size = config.hidden_size
        # chatglm
        self.alpha = (2 * config.num_hidden_layers) ** 0.5 if config.model_type == 'chatglm' else 1.0

    def forward(
        self,
        hidden_states: torch.Tensor,
        rotary_pos_emb: Optional[torch.Tensor] = None,
        attention_mask: Optional[torch.Tensor] = None,
        past_key_value: Optional[Tuple[torch.Tensor]] = None,
        cross_attention_states: Optional[torch.Tensor] = None,
        cross_attention_mask: Optional[torch.Tensor] = None,
    ) -> Tuple[torch.FloatTensor, Optional[Tuple[torch.FloatTensor, torch.FloatTensor]]]:
        hidden_states = hidden_states.view(1, -1, self.hidden_size)
        residual = hidden_states
        hidden_states = self.input_layernorm(hidden_states)
        norm_hidden_states = hidden_states
        # Self Attention
        hidden_states, present_key_value = self.self_attn(
            hidden_states=hidden_states,
            rotary_pos_emb=rotary_pos_emb,
            attention_mask=attention_mask,
            past_key_value=past_key_value,
            cross_attention_states=cross_attention_states,
        )
        # Fully Connected
        if not hasattr(self, 'post_attention_layernorm'):
            # phi
            feed_forward_hidden_states = self.mlp(norm_hidden_states)
            hidden_states = hidden_states + feed_forward_hidden_states + residual
        elif self.alpha != 1.0:
            # chatglm-6b
            hidden_states = norm_hidden_states * self.alpha + hidden_states
            mlp_input = self.post_attention_layernorm(hidden_states)
            mlp_output = self.mlp(mlp_input)
            hidden_states = mlp_input * self.alpha + mlp_output
        elif hasattr(self, 'pre_feedforward_layernorm'):
            # gemma2
            hidden_states = self.post_attention_layernorm(hidden_states)
            hidden_states = residual + hidden_states
            residual = hidden_states
            hidden_states = self.pre_feedforward_layernorm(hidden_states)
            hidden_states = self.mlp(hidden_states)
            hidden_states = self.post_feedforward_layernorm(hidden_states)
            hidden_states = residual + hidden_states
        elif cross_attention_mask is not None:
            hidden_states = residual + self.cross_attn_attn_gate.tanh() * hidden_states
            residual = hidden_states
            hidden_states = self.post_attention_layernorm(hidden_states)
            hidden_states = self.mlp(hidden_states)
            hidden_states = cross_attention_mask * hidden_states
            hidden_states = residual + self.cross_attn_mlp_gate.tanh() * hidden_states
        else:
            # general
            hidden_states = residual + hidden_states
            residual = hidden_states
            hidden_states = self.post_attention_layernorm(hidden_states)
            hidden_states = self.mlp(hidden_states)
            hidden_states = residual + hidden_states

        return hidden_states, present_key_value

class Lm(torch.nn.Module):
    def __init__(self, lm_, final_layernorm_, config):
        super().__init__()
        self.final_layernorm = final_layernorm_
        self.lm = lm_
        self.hidden_size = config.hidden_size
        self.ppl = config.ppl

    def forward(self, hidden_states):
        if not self.ppl:
            # just need last logit for predict next token
            hidden_states = hidden_states.view(-1, self.hidden_size)[-1].view(1, 1, self.hidden_size)
        hidden_states = self.final_layernorm(hidden_states)
        m_logits = self.lm(hidden_states)
        return m_logits

class Visual(torch.nn.Module):
    def __init__(self, visual, base):
        super().__init__()
        self.visual = visual.eval()
        self.embed_ = base.embed
        self.tokenizer = base.tokenizer
        self.config = base.config
        self.hidden_size = base.hidden_size
        self.llm_config = base.llm_config
        # mllama
        self.cross_attention_states = None
        self.cross_attention_mask = None
        self.init_config()
        self.load()

    @staticmethod
    def get_visual(model_type):
        visual_models = {
            'qwen': QwenVisual,
            'qwen2_vl': Qwen2Visual,
            'mllama': MllamaVision
        }
        if model_type in visual_models:
            return visual_models[model_type]
        return None

    def init_config(self):
        from transformers.image_utils import (OPENAI_CLIP_MEAN, OPENAI_CLIP_STD)
        self.llm_config['is_visual'] = True
        image_mean = np.array(OPENAI_CLIP_MEAN) * 255.0
        image_norm = 1 / (np.array(OPENAI_CLIP_STD) * 255.0)
        self.llm_config['image_mean'] = image_mean.tolist()
        self.llm_config['image_norm'] = image_norm.tolist()

    def load(self):
        raise NotImplementedError

    def str_to_ids(self, prompt):
        input_ids = self.tokenizer(prompt, return_tensors="pt")['input_ids']
        return input_ids

    def forward(self, images):
        raise NotImplementedError

    def embed(self, input_ids, images = None, videos = None):
        raise NotImplementedError

class QwenVisual(Visual):
    def __init__(self, visual, base):
        self.quant_bit = 16
        super().__init__(visual, base)

    def load(self):
        self.image_start_id = self.config.visual['image_start_id']
        self.image_size = self.config.visual['image_size']
        self.llm_config['is_visual'] = True
        self.llm_config['image_size'] = self.image_size
        self.llm_config['vision_start'] = self.tokenizer.img_start_id
        self.llm_config['vision_end'] = self.tokenizer.img_end_id
        self.llm_config['image_pad'] = self.tokenizer.img_pad_id

    def forward(self, images):
        return self.visual(images).transpose(1, 0)

    def embed(self, input_ids, images = None, videos = None):
        if not torch.any(input_ids == self.image_start_id):
            return self.embed_(input_ids)
        bos_pos = torch.where(input_ids == self.image_start_id)
        eos_pos = torch.where(input_ids == self.image_start_id + 1)
        img_pos = torch.stack((bos_pos[0], bos_pos[1], eos_pos[1]), dim=1)
        images = []
        for i, a, b in img_pos:
            image = input_ids[i][a + 1 : b - 1].tolist()
            image = image[ : image.index(self.image_start_id + 2)]
            images.append(bytes(image).decode('utf-8'))
        images = self.visual.encode(images).transpose(1, 0)
        hidden_states = self.embed_(input_ids)
        for idx, (i, a, b) in enumerate(img_pos):
            hidden_states[a + 1 : b, i] = images[:, idx]
        return hidden_states

class Qwen2Visual(Visual):
    def __init__(self, visual, base):
        self.quant_bit = 4
        self.temporal_patch_size = 2
        self.patch_size = 14
        self.merge_size = 2
        self.image_size = 420
        self.image_embeds = None
        super().__init__(visual, base)

    def load(self):
        self.vision_start_id = self.config.vision_start_token_id
        self.vision_end_id = self.config.vision_end_token_id
        self.image_pad_id = self.config.image_token_id
        self.llm_config['image_size'] = self.image_size
        self.llm_config['vision_start'] = self.vision_start_id
        self.llm_config['vision_end'] = self.vision_end_id
        self.llm_config['image_pad'] = self.image_pad_id

    def str_to_ids(self, prompt):
        if '<img>' in prompt and '</img>' in prompt:
            import re
            import requests
            from PIL import Image
            pattern = r'(<img>.*?</img>)'
            parts = re.split(pattern, prompt)
            txt_prompt = ''
            for part in parts:
                if re.match(pattern, part):
                    img_content = re.search(r'<img>(.*?)</img>', part).group(1)
                    if img_content.startswith('http://') or img_content.startswith('https://'):
                        image_obj = Image.open(requests.get(img_content, stream=True).raw)
                    img_pad_len = self.img_process(image_obj)
                    img_pad_str = '<|image_pad|>' * img_pad_len
                    img_str = f'<|vision_start|>{img_pad_str}<|vision_end|>'
                    txt_prompt += img_str
                else:
                    txt_prompt += part
        else:
            txt_prompt = prompt
        input_ids = self.tokenizer(txt_prompt, return_tensors="pt")['input_ids']
        return input_ids

    def forward(self, images):
        images = [images] * self.temporal_patch_size
        patches = torch.concat(images, axis=0)
        _, channel, height, width = patches.shape
        grid_t = patches.shape[0] // self.temporal_patch_size
        grid_h, grid_w = height // self.patch_size, width // self.patch_size
        patches = patches.reshape(
            grid_t,
            self.temporal_patch_size,
            channel,
            grid_h // self.merge_size,
            self.merge_size,
            self.patch_size,
            grid_w // self.merge_size,
            self.merge_size,
            self.patch_size,
        )
        patches = patches.permute(0, 3, 6, 4, 7, 2, 1, 5, 8)
        flatten_patches = patches.reshape(
            grid_t * grid_h * grid_w, channel * self.temporal_patch_size * self.patch_size * self.patch_size
        )
        image_grid_thw = torch.tensor([[grid_t, grid_h, grid_w]])
        image_embeds = self.visual(flatten_patches, image_grid_thw)
        image_embeds = image_embeds.unsqueeze(1)
        return image_embeds

    def img_process(self, image):
        resized_height = self.image_size
        resized_width = self.image_size
        from transformers.image_transforms import (
            convert_to_rgb,
            resize,
            rescale,
            normalize
        )
        from transformers.image_utils import (
            OPENAI_CLIP_MEAN,
            OPENAI_CLIP_STD,
            PILImageResampling,
            infer_channel_dimension_format,
            to_numpy_array
        )
        image = convert_to_rgb(image)
        image = to_numpy_array(image)
        format = infer_channel_dimension_format(image)
        resample = PILImageResampling.BICUBIC
        image = resize(image, size=(resized_height, resized_width), resample=resample, input_data_format=format)
        image = rescale(image, scale=1 / 255.0, input_data_format=format)
        image = normalize(image=image, mean=OPENAI_CLIP_MEAN, std=OPENAI_CLIP_STD, input_data_format=format)
        image = np.expand_dims(image, [0])
        image = image.transpose(0, 3, 1, 2)
        image = torch.from_numpy(image)
        self.image_embeds = self.forward(image)
        return self.image_embeds.shape[0]

    def embed(self, input_ids, images = None, videos = None):
        input_embeds = self.embed_(input_ids)
        if self.image_embeds is not None:
            image_mask = (input_ids == self.image_pad_id).squeeze()
            input_embeds[image_mask] = self.image_embeds
        return input_embeds

class MllamaVision(Visual):
    def __init__(self, visual, base):
        super().__init__(visual, base)
        self.image_objs = []

    def load(self):
        self.llm_config['is_visual'] = True
        self.llm_config['image_size'] = self.config.vision_config.image_size
        self.image_size = self.config.vision_config.image_size

    def str_to_ids(self, prompt):
        if '<img>' in prompt and '</img>' in prompt:
            import re
            import requests
            from PIL import Image
            pattern = r'(<img>.*?</img>)'
            parts = re.split(pattern, prompt)
            txt_prompt = ''
            for part in parts:
                if re.match(pattern, part):
                    img_content = re.search(r'<img>(.*?)</img>', part).group(1)
                    if img_content.startswith('http://') or img_content.startswith('https://'):
                        self.image_objs.append(Image.open(requests.get(img_content, stream=True).raw))
                    txt_prompt += '<|image|>'
                else:
                    txt_prompt += part
        else:
            txt_prompt = prompt
        input_ids = self.tokenizer(txt_prompt, return_tensors="pt")['input_ids']
        # image process
        for img in self.image_objs:
            image_embeds = self.img_process(img)
            print(image_embeds.shape)
            pass
        return input_ids

    def img_process(self, image):
        resized_height = self.image_size
        resized_width = self.image_size
        from transformers.image_transforms import (
            convert_to_rgb,
            resize,
            rescale,
            normalize
        )
        from transformers.image_utils import (
            OPENAI_CLIP_MEAN,
            OPENAI_CLIP_STD,
            PILImageResampling,
            infer_channel_dimension_format,
            to_numpy_array
        )
        image = convert_to_rgb(image)
        image = to_numpy_array(image)
        format = infer_channel_dimension_format(image)
        resample = PILImageResampling.BICUBIC
        image = resize(image, size=(resized_height, resized_width), resample=resample, input_data_format=format)
        image = rescale(image, scale=1 / 255.0, input_data_format=format)
        image = normalize(image=image, mean=OPENAI_CLIP_MEAN, std=OPENAI_CLIP_STD, input_data_format=format)
        image = image.transpose(2, 0, 1)
        image = np.expand_dims(image, [0, 1, 2])
        pad_val = np.zeros_like(image)
        image = np.concatenate([image, pad_val, pad_val, pad_val], axis=2)
        print(image.shape)
        image = torch.from_numpy(image)
        image_embeds = self.forward(image)
        print(image_embeds.shape)
        return image_embeds

    def forward(self, images):
        aspect_ratio_ids = torch.tensor([[1]])
        aspect_ratio_mask = torch.tensor([[[1, 0, 0, 0]]])
        return self.visual(images, aspect_ratio_ids, aspect_ratio_mask)

    def embed(self, input_ids, images = None, videos = None):
        return self.embed_(input_ids)

class LlmExporter(torch.nn.Module):
    '''
    Base class for all llm model export. Inherits from [`torch.nn.Module`].
    '''

    def __init__(self, args):
        super().__init__()
        self.init_from_args(args)
        self.load_model(args.path)

    def init_from_args(self, args):
        self.max_length = 128
        self.stop_ids = []
        self.visual = None
        self.dst_name = 'llm'
        # load config from args
        self.path = args.path
        self.dst_path = args.dst_path
        self.onnx_path = os.path.join(self.dst_path, 'onnx')
        self.tokenizer_path = args.tokenizer_path
        self.lora_path = args.lora_path
        self.onnx_slim = args.onnx_slim
        self.ppl = args.ppl
        self.awq = args.awq
        self.quant_bit = args.quant_bit
        self.quant_block = args.quant_block
        self.symmetric = args.sym
        self.mnnconvert = args.mnnconvert
        if self.tokenizer_path is None:
            self.tokenizer_path = self.path
        if args.lm_quant_bit is not None:
            self.lm_quant_bit = args.lm_quant_bit
        else:
            self.lm_quant_bit = self.quant_bit
        # init export dst dir
        if not os.path.exists(self.dst_path):
            os.makedirs(self.dst_path)
        if not os.path.exists(self.onnx_path):
            os.makedirs(self.onnx_path)

    def load_pretrained(self, model_path: str):
        self.tokenizer = AutoTokenizer.from_pretrained(self.tokenizer_path, trust_remote_code=True, use_fast=False)
        if 'Qwen2-VL' in model_path:
            from transformers import Qwen2VLForConditionalGeneration
            self.model = Qwen2VLForConditionalGeneration.from_pretrained(model_path).float().eval()
        elif 'Llama-3.2' in model_path and 'Vision' in model_path:
            from transformers import MllamaForConditionalGeneration
            self.model = MllamaForConditionalGeneration.from_pretrained(model_path).float().eval()
        else:
            try:
                self.model = AutoModelForCausalLM.from_pretrained(model_path, trust_remote_code=True).float().eval()
            except:
                self.model = AutoModel.from_pretrained(model_path, trust_remote_code=True).float().eval()
        self.config = self.model.config
        if self.lora_path is not None:
            from peft import PeftModel
            adapter = PeftModel.from_pretrained(self.model, model_id=self.lora_path)
            self.model = adapter.merge_and_unload(progressbar=True)

    @staticmethod
    def has_attr(obj, attr):
        return hasattr(obj, attr) and getattr(obj, attr) is not None

    @spinner_run(f'load pretrained model ')
    def load_model(self, model_path):
        self.load_pretrained(model_path)
        self.attention_mask_type = 'float'
        # load tokenizer info
        self.stop_ids.append(self.tokenizer.eos_token_id)
        if hasattr(self.tokenizer, 'im_end_id'):
            self.stop_ids.append(self.tokenizer.im_end_id)
        eot_id = self.tokenizer.encode('<|eot_id|>')
        if len(eot_id) == 1:
            self.stop_ids.append(eot_id[0])
        if hasattr(self.model, 'generation_config') and self.model.generation_config is not None:
            eos_token_id = self.model.generation_config.eos_token_id
            from collections.abc import Iterable
            if isinstance(eos_token_id, int):
                self.stop_ids.append(eos_token_id)
            elif isinstance(eos_token_id, Iterable):
                for id in eos_token_id:
                    self.stop_ids.append(id)
        self.stop_ids = [stop_id for stop_id in self.stop_ids if stop_id is not None]
        self.stop_ids = list(set(self.stop_ids))
        model_mapper = ModelMapper()

        self.tie_word_embeddings = (hasattr(self.config, 'tie_word_embeddings') and self.config.tie_word_embeddings)
        self.model_type, self.model_map = model_mapper.get_map(self.config)
        # print(self.config, self.model_type, self.model_map, self.model)
        # load config info
        ModelMapper.do_map(self, self.config, self.model_map['config'])
        if not hasattr(self, 'num_key_value_heads') or self.num_key_value_heads is None:
            self.num_key_value_heads = self.num_attention_heads
        if not hasattr(self, 'rope_theta') or self.rope_theta is None:
            self.rope_theta = 10000.0
        if not hasattr(self, 'head_dim') or self.head_dim is None:
            if isinstance(self.num_attention_heads, list):
                self.head_dim = [self.hidden_size // atten_head for atten_head in self.num_attention_heads]
            else:
                self.head_dim = self.hidden_size // self.num_attention_heads
        # some export info
        if isinstance(self.num_attention_heads, list):
            self.past_kv_shape = [self.num_hidden_layers, 2, 1, 0, self.num_key_value_heads[0], self.head_dim]
        else:
            self.past_kv_shape = [self.num_hidden_layers, 2, 1, 0, self.num_key_value_heads, self.head_dim]
        self.block_dynamic_axes = {
            "inputs_embeds" : { 0: "seq_len" },
            "attention_mask" : { 2: "seq_len", 3: "seq_len" },
            "position_ids" : { 0: "seq_len" },
            "past_key_values" : { 1: "history_len" }
        }
        self.model_dynamic_axes = {
            "input_ids" : { 0: "seq_len" },
            "attention_mask" : { 2: "seq_len", 3: "seq_len" },
            "position_ids" : { 1: "seq_len" },
            "past_key_values" : { 3: "history_len" }
        }
        prompt_template = self.build_prompt_template()
        self.llm_config = {
            'hidden_size' : self.hidden_size,
            'layer_nums' : self.num_hidden_layers,
            'attention_mask': self.attention_mask_type,
            'key_value_shape': self.past_kv_shape[1:],
            "system_prompt_template": prompt_template['system'].format(query='%s'),
            'user_prompt_template': prompt_template['user'].format(query='%s'),
            'assistant_prefix': prompt_template['assistant_prefix'],
            'assistant_suffix': prompt_template['assistant_suffix'],
            'is_visual': False
        }
        # load modules
        ModelMapper.do_map(self, self.model, self.model_map['model'])
        # rebuild modules
        if self.lm_ is None:
            out_features, in_features = self.embed_.weight.shape
            self.lm_ = torch.nn.Linear(in_features, out_features)
            self.lm_.weight = self.embed_.weight

        if self.embed_.weight is self.lm_.weight:
            import copy
            embed_copy = copy.deepcopy(self.embed_)
            self.embed = Embedding(embed_copy, self)
        else:
            self.embed = Embedding(self.embed_, self)
        # Rotary
        self.rotary = Rotary(self)
        self.blocks = []
        for block in self.blocks_.children():
            layer_id = len(self.blocks)
            self.blocks.append(Decoder(block, layer_id, self))
        self.lm = Lm(self.lm_, self.final_layernorm_, self)
        # visual model
        if self.visual is not None:
            self.visual = Visual.get_visual(self.model_type)(self.visual, self)
        return model_path

    def get_attention_mask(self) -> torch.Tensor:
        if self.model_type == 'chatglm':
            return self.chatglm_attention_mask()
        if self.token_len:
            return torch.zeros([1, 1, 1, self.seq_len], dtype=torch.float32)
        return (1 - torch.tril(torch.ones([1, 1, self.seq_len, self.seq_len]))) * torch.finfo(torch.float32).min

    def get_position_ids(self) -> torch.Tensor:
        if self.model_type == 'chatglm':
            return self.chatglm_position_ids()
        if self.token_len:
            return torch.tensor([[self.seq_len - 1]], dtype=torch.int)
        return torch.arange(self.seq_len, dtype=torch.int).unsqueeze(0)

    def chatglm_attention_mask(self):
        if self.token_len:
            return torch.zeros([1]).bool().reshape([1, 1, 1, 1])
        attention_mask = torch.zeros([self.seq_len, self.seq_len], dtype=torch.bool)
        for i in range(self.seq_len - 1):
            attention_mask[i][-1] = True
        attention_mask = attention_mask.reshape([1, 1, self.seq_len, self.seq_len])
        return attention_mask

    def chatglm_position_ids(self):
        if self.token_len:
            return torch.tensor([self.context_len, self.token_len + 1]).reshape([1, 2, 1])
        position_ids_0 = torch.arange(self.seq_len, dtype=torch.int)
        position_ids_1 = torch.zeros(self.seq_len, dtype=torch.int)
        position_ids_0[-1] = position_ids_0[-2]
        position_ids_1[-1] = 1
        position_ids = torch.stack([position_ids_0, position_ids_1]).view(1, 2, -1)
        return position_ids

    def visual_embed(self, input_ids):
        return self.visual.embed(input_ids)

    def embedding(self, input_ids):
        if self.visual is not None and self.token_len == 0:
            input_embeds = self.visual_embed(input_ids)
        else:
            input_embeds = self.embed(input_ids)
        return input_embeds

    def forward(self,
                input_ids: torch.Tensor,
                attention_mask: torch.Tensor,
                position_ids: torch.Tensor,
                past_key_values: Optional[list[torch.Tensor]] = None,
                cross_attention_states: Optional[torch.Tensor] = None,
                cross_attention_mask: Optional[torch.Tensor] = None,
                ):
        hidden_states = input_ids # llm forward without embedding
        presents = [None for i in range(self.num_hidden_layers)]
        rotary_pos_emb = self.rotary(position_ids)
        for i in range(self.num_hidden_layers):
            if self.blocks[i].cross_decoder and cross_attention_states is None:
                continue
            hidden_states, kv = self.blocks[i](hidden_states, rotary_pos_emb, attention_mask, past_key_values[i])
            presents[i] = kv
        logits = self.lm(hidden_states)
        if not self.ppl:
            logits = logits.reshape(-1)
        if presents[0].shape == presents[-1].shape and None not in presents:
            presents = torch.stack(presents)
        self.seq_len += 1
        self.token_len += 1
        return logits, presents

    # some test functions
    def build_prompt_template(self) -> Dict[str, str]:
        template = {
            'system': '',
            'user': '',
            'assistant_prefix': '',
            'assistant_suffix': '',
        }
        # just for test
<<<<<<< HEAD
        if 'Qwen' in self.path or 'Qwen2' in self.path or 'reader' in self.path:
            template['system'] = '<|im_start|>system\n{query}<|im_end|>\n'
            template['user'] = '<|im_start|>user\n{query}<|im_end|>\n'
            template['assistant_prefix'] = '<|im_start|>assistant\n'
            template['assistant_suffix'] = '<|im_end|>\n'
            return template
=======
        if 'Qwen2' in self.path or 'reader' in self.path:
            return f'<|im_start|>user\n{query}<|im_end|>\n<|im_start|>assistant\n'
        if 'Qwen' in self.path:
            return f'\n<|im_start|>user\n{query}<|im_end|>\n<|im_start|>assistant\n'
>>>>>>> 707b8a41
        if 'Baichuan2' in self.path:
            template['user'] = '<reserved_106>{query}<reserved_107>'
            return template
        if 'internlm' in self.path:
            template['user'] = '<|User|>:{query}<eoh>\n'
            template['assistant_prefix'] = '<|Bot|>:'
            template['assistant_suffix'] = '<eoh>\n'
            return template
        if 'TinyLlama' in self.path:
            template['system'] = '<s><|system|>\n{query}</s>\n'
            template['user'] = '<|user|>\n{query}</s>\n'
            template['assistant_prefix'] = '<|assistant|>\n'
            template['assistant_suffix'] = '</s>\n'
            return template
        if 'Yi' in self.path:
            template['user'] = '<|im_start|> user\n{query}<|im_end|>\n'
            template['assistant_prefix'] = '<|im_start|> assistant\n'
            template['assistant_suffix'] = '<|im_end|>\n'
            return template
        if 'deepseek' in self.path:
            template['user'] = '<|begin_of_sentence|>User: {query}\n'
            template['assistant_prefix'] = '\nAssistant: '
            template['assistant_suffix'] = '\n<|end_of_sentence|>'
            return template
        if 'Llama-3.1' in self.path:
            template['system'] = '<|start_header_id|>system<|end_header_id|>\n\n{query}<|eot_id|>'
            template['user'] = '<|start_header_id|>user<|end_header_id|>\n\n{query}<|eot_id|>'
            template['assistant_prefix'] = '<|start_header_id|>assistant<|end_header_id|>\n\n'
            template['assistant_suffix'] = '<|eot_id|>'
            return template
        if 'Llama-3' in self.path:
            template['system'] = '<|start_header_id|>system<|end_header_id|>\n\n{query}<|eot_id|>'
            template['user'] = '<|begin_of_text|><|start_header_id|>user<|end_header_id|>\n\n{query}<|eot_id|>'
            template['assistant_prefix'] = '<|start_header_id|>assistant<|end_header_id|>\n\n'
            template['assistant_suffix'] = '<|eot_id|>'
            return template
        if 'Llama-2' in self.path:
            template['user'] = '[INST]{query}[/INST]'
            return template
        if 'chatglm2' in self.path:
            template['user'] = '[Round 1]\n\n问：{query}\n\n'
            template['assistant_prefix'] = '答：'
            template['assistant_suffix'] = '\n\n'
            return template
        if 'chatglm3' in self.path or 'glm-4' in self.path:
            template['user'] = '<|user|>\n{query}\n'
            template['assistant_prefix'] = '<|assistant|>\n'
            template['assistant_suffix'] = '\n'
            return template
        if 'chatglm' in self.path:
            template['user'] = '{query}[gMASK]<sop>'
            return template
        if 'phi-2' in self.path:
            template['user'] = 'Instruct: {query}\n'
            template['assistant_prefix'] = 'Output:'
            template['assistant_suffix'] = '\n'
            return template
        if 'gemma-2' in self.path:
<<<<<<< HEAD
            template['system'] = '<start_of_turn>system\n{query}<end_of_turn>\n'
            template['user'] = '<bos><start_of_turn>user\n{query}<end_of_turn>\n'
            template['assistant_prefix'] = '<start_of_turn>model\n'
            template['assistant_suffix'] = '<end_of_turn>\n'
            return template
        # not matched
        return template
    
    def build_prompt(self, queries, roles):
        template = self.build_prompt_template(self)
        prompt = ""
        for item in zip(queries, roles):
            query, role = item
            if '{query}' in template[role]:
                prompt += template[role].format(query=query)
            else:
                prompt += role + '\n' + query +'\n'
        return prompt + template['assistant_prefix']
=======
            return f'<bos><start_of_turn>user\n{query}<end_of_turn>\n<start_of_turn>model\n'
        if 'OpenELM' in self.path:
            return f'<s>{query}'
        if 'SmolLM2' in self.path:
            return f'<|im_start|>system\nYou are a helpful AI assistant named SmolLM, trained by Hugging Face<|im_end|>\n<|im_start|>user\n{query}<|im_end|>\n<|im_start|>assistant\n'
        return query
>>>>>>> 707b8a41

    def str_to_ids(self, prompt):
        if self.visual is not None:
            return self.visual.str_to_ids(prompt)
        input_ids = self.tokenizer(prompt, return_tensors="pt")['input_ids']
        return input_ids

    def id_to_str(self, token_id):
        def contains_replacement(text): return '\uFFFD' in text
        def decode_id(token_id):
            return self.tokenizer.convert_tokens_to_string(
                    self.tokenizer._convert_id_to_token(int(token_id)))
        def decode_ids(token_ids):
            return self.tokenizer.convert_tokens_to_string(
                    self.tokenizer.convert_ids_to_tokens(token_ids))
        word = decode_id(int(token_id))
        # Smollm tokenizer will produce half chinese character, using buffer to decode
        if contains_replacement(word):
            self.decode_buffer.append(token_id)
            buffer_txt = decode_ids(self.decode_buffer)
            if not contains_replacement(buffer_txt):
                word = buffer_txt
                self.decode_buffer.clear()
            else:
                word = ''
        return word

    def response(self, query):
<<<<<<< HEAD
        self.imitate_quant()
        prompt = self.build_prompt([query], roles=['user'])
=======
        # self.imitate_quant()
        self.decode_buffer = []
        prompt = self.build_prompt(query)
>>>>>>> 707b8a41
        input_ids = self.str_to_ids(prompt)
        if self.visual is not None:
            cross_attention_states = self.visual.cross_attention_states
            cross_attention_mask = self.visual.cross_attention_mask
        else:
            cross_attention_states = None
            cross_attention_mask = None
        self.seq_len = input_ids.numel()
        self.context_len = self.seq_len - 2
        self.token_len = 0
        past_key_values = [None for i in range(self.num_hidden_layers)]
        token_id = input_ids
        while self.token_len < self.max_length:
            attention_mask = self.get_attention_mask()
            position_ids = self.get_position_ids()
            input_ids = self.embedding(token_id)
            logits, past_key_values = self.forward(input_ids,
                                                   attention_mask,
                                                   position_ids,
                                                   past_key_values,
                                                   cross_attention_states,
                                                   cross_attention_mask)
            token_id = torch.argmax(logits)
            if token_id in self.stop_ids:
                print("", end='\n')
                break
            word = self.id_to_str(token_id)
            print(word, end="", flush=True)

    @spinner_run(f'export visual to ')
    def export_visual(self):
        if self.visual is None:
            return
        input_images = torch.randn((1, 3, self.visual.image_size, self.visual.image_size))
        model = self.visual
        onnx_model = f'{self.onnx_path}/visual.onnx'
        torch.onnx.export(model, (input_images),
                        onnx_model,
                        input_names=['input_images'],
                        output_names=['image_embeds'],
                        dynamic_axes={"input_images": {
                            0: "size"
                        }},
                        do_constant_folding=True,
                        verbose=False,
                        opset_version=15)
        return onnx_model

    @spinner_run(f'export embedding to ')
    def export_embed(self):
        import ctypes
        if hasattr(self, 'word_embeddings'):
            # embedding model's embed
            tensor_data = self.word_embeddings.weight.data.bfloat16()
        else:
            tensor_data = self.embed.embed.weight.data.bfloat16()
        data_ptr = tensor_data.untyped_storage().data_ptr()
        buffer = (ctypes.c_byte * (tensor_data.numel() * 2)).from_address(data_ptr)
        embedding_file = f'{self.dst_path}/embeddings_bf16.bin'
        with open(embedding_file, 'wb') as f:
            f.write(buffer)
        return embedding_file

    @spinner_run(f'export config to ')
    def export_config(self, mnn_config = False):
        config_json = f'{self.dst_path}/llm_config.json'
        with open(config_json, 'w', encoding='utf-8') as f:
            json.dump(self.llm_config, f, ensure_ascii=False, indent=4)
        if not mnn_config:
            return config_json
        with open(f'{self.dst_path}/config.json', 'w', encoding='utf-8') as f:
            config = {
                "llm_model": f"{self.dst_name}.mnn",
                "llm_weight": f"{self.dst_name}.mnn.weight",
                "backend_type": "cpu",
                "thread_num": 4,
                "precision": "low",
                "memory": "low"
            }
            json.dump(config, f, ensure_ascii=False, indent=4)
        return config_json

    def imitate_quant(self):
        def quant_dequant(linear, quant_bit = self.quant_bit, quant_block = self.quant_block):
            weight = linear.weight.data
            oc, ic = weight.shape
            if quant_block == 0:
                block_size = ic
            else:
                block_size = quant_block
            block_num = ic // block_size
            weight = weight.reshape(oc, block_num, block_size)
            max_val = torch.max(weight, axis=-1, keepdims=True).values
            min_val = torch.min(weight, axis=-1, keepdims=True).values
            offset = 1 << (quant_bit - 1)
            clip_max = offset - 1
            clip_min = -offset
            scale = (max_val - min_val) / (clip_max - clip_min)
            q_weight = torch.round((weight - min_val) / scale) + clip_min
            q_weight = torch.clip(q_weight, clip_min, clip_max)
            dq_weight = (q_weight - clip_min) * scale + min_val
            dq_weight = dq_weight.reshape(oc, ic).float()
            linear.weight.data = dq_weight
            return linear
        with torch.no_grad():
            for i in range(self.num_hidden_layers):
                for name, child in self.blocks[i].self_attn.named_children():
                    if isinstance(child, torch.nn.Linear):
                        setattr(self.blocks[i].self_attn, name, quant_dequant(child))
                for name, child in self.blocks[i].mlp.named_children():
                    if isinstance(child, torch.nn.Linear):
                        setattr(self.blocks[i].mlp, name, quant_dequant(child))
            self.lm.lm = quant_dequant(self.lm.lm)

    def unload_param(self):
        self.unloaded_ops = {}
        def build_faker(real, name):
            faker = FakeLinear(real.in_features, real.out_features, real.bias is not None, name)
            self.unloaded_ops[name] = real
            return faker
        # replace linear with fakelinear to save export memory and time
        with torch.no_grad():
            for i in range(self.num_hidden_layers):
                # different kv cache shape in different layers
                if isinstance(self.num_attention_heads, list):
                    self.blocks[i].self_attn.export_fused_attn = True
                for name, child in self.blocks[i].self_attn.named_children():
                    if isinstance(child, torch.nn.Linear):
                        setattr(self.blocks[i].self_attn, name, build_faker(child, f'/layers.{i}/self_attn/{name}/Linear'))
                for name, child in self.blocks[i].mlp.named_children():
                    if isinstance(child, torch.nn.Linear):
                        setattr(self.blocks[i].mlp, name, build_faker(child, f'/layers.{i}/mlp/{name}/Linear'))
            self.lm.lm = build_faker(self.lm.lm, f'/lm/lm_head/Linear')

    @spinner_run(f'export model weight to ')
    def onnx_load_param(self, onnx_path):
        return OnnxRebuilder(onnx_path, self.unloaded_ops).rebuild()

    @spinner_run(f'slim the graph of ')
    def onnx_slim(self, onnx_model):
        import onnxslim
        model = onnxslim.slim(onnx_model)
        onnx.save(model, onnx_model)
        return onnx_model

    @spinner_run(f'export onnx model to ')
    def export_onnx(self):
        # unload linear weight to save export memory
        self.unload_param()
        model = self
        self.seq_len = 3
        self.token_len = 0
        input_ids = torch.arange(3, dtype=torch.long)
        attention_mask =  self.get_attention_mask()
        position_ids = self.get_position_ids()
        onnx_model = f'{self.onnx_path}/{self.dst_name}.onnx'
        input_ids = self.embedding(input_ids)
        past_key_values = torch.zeros(self.past_kv_shape)

        # export to onnx
        torch.onnx.export(
            model, (input_ids, attention_mask, position_ids, past_key_values),
            onnx_model,
            input_names=[
                'input_ids', 'attention_mask', 'position_ids', 'past_key_values'
            ],
            output_names=['logits', 'presents'],
            dynamic_axes=self.model_dynamic_axes,
            do_constant_folding=True,
            verbose=False,
            opset_version=15)
        return onnx_model

    def awq_quant(self):
        self.awq_quantizer = AwqQuantizer(self)
        self.awq_quantizer.quantize()
        self.is_awq_quantized = True

    def export(self, export_type):
        if self.awq:
            self.awq_quant()
        export_mnn = export_type == 'mnn'
        # export tokenizer
        self.export_tokenizer()
        if export_mnn and self.tie_word_embeddings:
            pass # mnn tie_word_embeddings need't export embedding
        else:
            self.export_embed()
        if self.visual:
            visual_onnx = self.export_visual()
            #if self.onnx_slim:
                #visual_onnx = self.onnx_slim(visual_onnx)
            if export_mnn:
                MNNConveter(visual_onnx, None, self).export(quant_bit=self.visual.quant_bit)
        # export graph to llm.onnx
        onnx_model = self.export_onnx()
        if self.onnx_slim:
            self.onnx_slim(onnx_model)
        if export_mnn:
            # convert onnx to mnn and quant weight
            MNNConveter(onnx_model, self.unloaded_ops, self).export()
            # delete onnx file
            if os.path.exists(onnx_model):
                try:
                    os.remove(onnx_model)
                    os.rmdir(self.onnx_path)
                except Exception as e:
                    print(f"remove onnx error: {e}")
        else:
            # export weight to llm.onnx.data
            self.onnx_load_param(onnx_model)
        # export llm_config.json and config.json
        self.export_config(export_mnn)


    @spinner_run(f'export tokenizer to ')
    def export_tokenizer(self):
        # load tokenizer file
        tokenizer_model = os.path.join(self.tokenizer_path, 'tokenizer.model')
        ice_text_model = os.path.join(self.tokenizer_path, 'ice_text.model')
        try:
            import sentencepiece as spm
            if os.path.exists(tokenizer_model):
                self.sp_model = spm.SentencePieceProcessor(tokenizer_model)
            elif os.path.exists(ice_text_model):
                self.sp_model = spm.SentencePieceProcessor(ice_text_model)
            else:
                self.sp_model = None
        except:
            self.sp_model = None
        merge_file = os.path.join(self.path, 'merges.txt')
        if os.path.exists(merge_file):
            self.merge_txt = merge_file
        else:
            self.merge_txt = None
        # TOKENIZER MAGIC NUMBER
        MAGIC_NUMBER = 430
        # TOKENIZER TYPE
        SENTENCEPIECE = 0; TIKTOIKEN = 1; BERT = 2; HUGGINGFACE = 3
        def write_line(fp, *args):
            for arg in args:
                for token in arg:
                    fp.write(str(token) + ' ')
            fp.write('\n')
        def write_header(fp, type, speicals, prefix = []):
            fp.write(f'{MAGIC_NUMBER} {type}\n')
            fp.write(f'{len(speicals)} {len(self.stop_ids)} {len(prefix)}\n')
            write_line(fp, speicals, self.stop_ids, prefix)

        file_path = os.path.join(self.dst_path, "tokenizer.txt")
        special_list = list(self.tokenizer.added_tokens_decoder.keys())
        if hasattr(self.tokenizer, 'special_tokens'):
            for k, v in self.tokenizer.special_tokens.items():
                special_list.append(v)
        if hasattr(self.tokenizer, 'gmask_token_id'):
            special_list.append(self.tokenizer.gmask_token_id)
        vocab_list = []
        prefix_list = []
        if hasattr(self.tokenizer, 'get_prefix_tokens'):
            prefix_list = self.tokenizer.get_prefix_tokens()
        if len(prefix_list) == 0:
            test_txt = 'A'
            ids = self.tokenizer.encode(test_txt)
            get_txt = self.tokenizer.decode(ids[-1])
            if len(ids) > 1 and get_txt == test_txt:
                prefix_list += ids[:-1]

        if self.sp_model is not None:
            # senetencepiece
            NORMAL = 1; UNKNOWN = 2; CONTROL = 3
            USER_DEFINED = 4; UNUSED = 5; BYTE = 6
            for i in range(self.sp_model.GetPieceSize()):
                token = self.sp_model.IdToPiece(i)
                score = self.sp_model.GetScore(i)
                token_type = NORMAL
                if self.sp_model.IsUnknown(i):
                    token_type = UNKNOWN
                elif self.sp_model.IsControl(i):
                    token_type = CONTROL
                elif self.sp_model.IsUnused(i):
                    token_type = UNUSED
                elif self.sp_model.IsByte(i):
                    token_type = BYTE
                if self.path == 'Chatglm_6b':
                    if '<n>' in token: token = '\n'
                    if '<|tab|>' in token: token = '\t'
                    if '<|blank_' in token: token = ' ' * int(token[8:token.find('|>')])
                if '▁' in token: token = token.replace('▁', ' ')
                token_encode = base64.b64encode(token.encode("utf-8")).decode("utf8")
                vocab_list.append(f'{token_encode} {score} {token_type}\n')
            with open(file_path, "w", encoding="utf8") as fp:
                write_header(fp, SENTENCEPIECE, special_list, prefix_list)
                fp.write(f'{len(vocab_list)}\n')
                for vocab in vocab_list:
                    fp.write(vocab)
        elif hasattr(self.tokenizer, 'mergeable_ranks'):
            # tikton
            vocab_list = []
            for k, v in self.tokenizer.mergeable_ranks.items():
                line = base64.b64encode(k).decode("utf8") + "\n"
                vocab_list.append(line)
            if hasattr(self.tokenizer, 'special_tokens'):
                for k, v in self.tokenizer.special_tokens.items():
                    line = base64.b64encode(k.encode("utf-8")).decode("utf8") + "\n"
                    vocab_list.append(line)
            if hasattr(self.tokenizer, 'added_tokens_decoder'):
                for k, v in self.tokenizer.added_tokens_decoder.items():
                    line = base64.b64encode(v.__str__().encode("utf-8")).decode("utf8") + "\n"
                    vocab_list.append(line)
            with open(file_path, "w", encoding="utf8") as fp:
                write_header(fp, TIKTOIKEN, special_list, prefix_list)
                fp.write(f'{len(vocab_list)}\n')
                for vocab in vocab_list:
                    fp.write(vocab)
        elif self.merge_txt is not None:
            # huggingface tokenizer
            merge_list = []
            vocab = self.tokenizer.get_vocab()
            special_list = list(self.tokenizer.added_tokens_decoder.keys())
            vocab_list = ['<unk>' for i in range(len(vocab))]
            # load vocab
            for k, v in vocab.items():
                vocab_list[int(v)] = k
            # load merge
            with open(self.merge_txt, 'rt') as merge:
                for line in merge.readlines():
                    merge_list.append(line)
            # write to tokenizer.txt
            with open(file_path, "w", encoding="utf8") as fp:
                write_header(fp, HUGGINGFACE, special_list)
                fp.write(f'{len(vocab_list)} {len(merge_list)}\n')
                for v in vocab_list:
                    fp.write(v + '\n')
                for m in merge_list:
                    fp.write(m)
        else:
            # tiktoken or bert
            if 'bert' in type(self.tokenizer).__name__.lower():
                tokenizer_type = BERT
            else:
                tokenizer_type = TIKTOIKEN
            # bert tokenizer
            def unicode_to_byte(u: int):
                if u >= 256 and u <= 288:
                    return u - 256
                if u >= 289 and u <= 322:
                    return u - 162
                if u == 323:
                    return 173
                if u == 65372: # |
                    return 124
                if u == 9601:  # _
                    return 95
                return u
            vocab = self.tokenizer.get_vocab()
            vocab_list = ['<unk>' for i in range(len(vocab))]
            for k, v in vocab.items():
                try:
                    vocab_list[int(v)] = bytes([unicode_to_byte(ord(c)) for c in k]).decode('utf-8', errors='ignore')
                except:
                    vocab_list[int(v)] = k
            special_list = list(self.tokenizer.added_tokens_decoder.keys())
            with open(file_path, "w", encoding="utf8") as fp:
                write_header(fp, tokenizer_type, special_list)
                fp.write(f'{len(vocab_list)}\n')
                for v in vocab_list:
                    line = base64.b64encode(v.encode('utf-8')).decode("utf8") + "\n"
                    fp.write(line)
        return file_path


class EmbeddingExporter(LlmExporter):
    def __init__(self, args):
        super().__init__(args)
        self.dst_name = 'embedding'

    def word_embed(self, input_ids):
        return self.word_embeddings(input_ids.view(1, -1))

    def bge_forward(self, inputs_embeds, position_ids, attention_mask):
        # bert absolute position
        inputs_embeds = inputs_embeds.reshape(1, -1, self.hidden_size)
        position_embeddings = self.position_embeddings(position_ids)
        embeddings = inputs_embeds + position_embeddings + self.token_type_embeddings
        hidden_states = self.embedding_layernorm(embeddings)
        for i in range(self.num_hidden_layers):
            hidden_states = self.blocks[i](hidden_states, attention_mask)[0]
        sentence_embeddings = hidden_states[:, 0]
        sentence_embeddings = torch.nn.functional.normalize(sentence_embeddings, p=2, dim=1)
        return sentence_embeddings

    def gte_forward(self, inputs_embeds, position_ids, attention_mask):
        # rope position
        inputs_embeds = inputs_embeds.reshape(1, -1, self.hidden_size)
        freqs = position_ids.float().reshape(-1, 1) * self.inv_freq
        emb = torch.cat((freqs, freqs), dim=-1)
        rope_embeds = torch.stack([emb.cos(), emb.sin()]).unsqueeze(-2).unsqueeze(1)
        attention_bias = 1 - attention_mask.float()
        hidden_states = self.embedding_layernorm(inputs_embeds + self.token_type_embeddings)
        for i in range(self.num_hidden_layers):
            hidden_states = self.blocks[i](hidden_states, attention_bias, rope_embeds)[0]
        sentence_embeddings = hidden_states[:, 0]
        sentence_embeddings = torch.nn.functional.normalize(sentence_embeddings, p=2, dim=1)
        return sentence_embeddings

    def forward(self, inputs_embeds, position_ids, attention_mask):
        if self.model_type == 'bert':
            return self.bge_forward(inputs_embeds, position_ids, attention_mask)
        if self.model_type == 'new':
            return self.gte_forward(inputs_embeds, position_ids, attention_mask)
        raise RuntimeError(f'Not support embedding model: {self.model_type}!')

    def response(self, query):
        self.eval()
        input_ids = self.tokenizer(query)['input_ids']
        self.seq_len = len(input_ids)
        input_ids = torch.tensor(input_ids)
        position_ids = self.get_position_ids()
        attention_mask = self.get_attention_mask()
        inputs_embeds = self.word_embed(input_ids)
        res = self.forward(inputs_embeds, position_ids, attention_mask)
        # print(res)
        return res

    @spinner_run(f'load pretrained model ')
    def load_model(self, model_path):
        self.tokenizer = AutoTokenizer.from_pretrained(model_path, trust_remote_code=True)
        self.config = AutoConfig.from_pretrained(model_path)
        self.config._attn_implementation = 'eager'
        self.model = AutoModel.from_config(self.config)
        transformer = self.model.encoder
        self.model_type = self.config.model_type
        self.lm_ = self.model.pooler
        self.embed_ = self.model.embeddings
        self.word_embeddings = self.embed_.word_embeddings
        self.token_type_embeddings = self.embed_.token_type_embeddings.weight.data[0]
        self.embedding_layernorm = self.embed_.LayerNorm
        if hasattr(self.embed_, 'position_embeddings'):
            self.position_embeddings = self.embed_.position_embeddings
        self.hidden_size = self.word_embeddings.weight.shape[-1]
        self.blocks = transformer.layer
        if self.model_type == 'new':
            self.inv_freq = self.embed_.rotary_emb.inv_freq
        # some wrapper
        self.stop_ids = []
        self.num_hidden_layers = len(self.blocks)
        self.embed = self.embed_
        self.lm = self.lm_
        # some config for export
        self.model_dynamic_axes = {
            "input_ids" : { 1: "seq_len" },
            "position_ids" : { 1: "seq_len" },
            "attention_mask" : { 3: "seq_len" }
        }
        self.attention_mask_type = 'int'
        self.llm_config = {
            'hidden_size' : self.hidden_size,
            'layer_nums' : self.num_hidden_layers,
            'attention_mask': self.attention_mask_type,
            'key_value_shape': [],
            "prompt_template": self.build_prompt('%s'),
            'is_visual': False
        }
        return model_path

    @spinner_run(f'export onnx model to ')
    def export_onnx(self):
        model = self.eval()
        self.seq_len = 3
        input_ids = torch.arange(3, dtype=torch.long)
        position_ids = self.get_position_ids()
        attention_mask = self.get_attention_mask()
        inputs_embeds = self.word_embed(input_ids)
        onnx_model = f'{self.onnx_path}/{self.dst_name}.onnx'
        torch.onnx.export(
            model, (inputs_embeds, position_ids, attention_mask),
            onnx_model,
            input_names=[
                'input_ids',
                'position_ids',
                'attention_mask'
            ],
            output_names=['sentence_embeddings'],
            dynamic_axes=self.model_dynamic_axes,
            do_constant_folding=True,
            opset_version=15)
        return onnx_model

    def export(self, export_type):
        export_mnn = 'mnn' in export_type
        self.export_tokenizer()
        self.export_config(export_mnn)
        self.export_embed()
        onnx_model = self.export_onnx()
        if self.onnx_slim:
            self.onnx_slim(onnx_model)
        if export_mnn:
            MNNConveter(onnx_model, None, self).export()

    def build_prompt(self, query):
        if self.model_type == 'bert':
            return f'[CLS]{query}[SEP]'
        if self.model_type == 'new':
            return f'<s> {query}</s>'

    def get_position_ids(self) -> torch.Tensor:
        return torch.arange(self.seq_len, dtype=torch.long).unsqueeze(0)

    def get_attention_mask(self) -> torch.Tensor:
        return torch.ones([1, 1, 1, self.seq_len], dtype=torch.long)


def export(path,
           type = None,
           lora_path = None,
           dst_path = './model',
           export = 'onnx',
           onnx_slim = False,
           quant_bit = 4,
           quant_block = 128,
           lm_quant_bit = None):
    args = argparse.Namespace()
    for k, v in {
        'path': path,
        'type': type,
        'lora_path': lora_path,
        'dst_path': dst_path,
        'export': export,
        'onnx_slim': onnx_slim,
        'quant_bit': quant_bit,
        'quant_block': quant_block,
        'lm_quant_bit': lm_quant_bit
    }.items():
        setattr(args, k, v)
    if 'bge' in path:
        llm_exporter = EmbeddingExporter(args)
    else:
        llm_exporter = LlmExporter(args)
    # export
    llm_exporter.export(export)

def main():
    parser = argparse.ArgumentParser(description='llm_exporter', formatter_class=argparse.RawTextHelpFormatter)
    parser.add_argument('--path', type=str, required=True,
                        help='path(`str` or `os.PathLike`):\nCan be either:'
                        '\n\t- A string, the *model id* of a pretrained model like `THUDM/chatglm-6b`. [TODO]'
                        '\n\t- A path to a *directory* clone from repo like `../chatglm-6b`.')
    parser.add_argument('--type', type=str, default=None,
                        help='type(`str`, *optional*):'
                        '\n\tThe pretrain llm model type.'
                        )
    parser.add_argument('--tokenizer_path', type=str, default=None, help='tokenizer path, defaut is `None` mean using `--path` value.')
    parser.add_argument('--lora_path', type=str, default=None, help='lora path, defaut is `None` mean not apply lora.')
    parser.add_argument('--dst_path', type=str, default='./model', help='export onnx/mnn model to path, defaut is `./model`.')
    parser.add_argument('--verbose', action='store_true', help='Whether or not to print verbose.')
    parser.add_argument('--test', type=str, help='test model inference with query `TEST`.')
    parser.add_argument('--export', type=str, default=None, help='export model to an onnx/mnn model.')
    parser.add_argument('--onnx_slim', action='store_true', help='Whether or not to use onnx-slim.')
    parser.add_argument('--quant_bit', type=int, default=4, help='mnn quant bit, 4 or 8, default is 4.')
    parser.add_argument('--quant_block', type=int, default=128, help='mnn quant block, default is 0 mean channle-wise.')
    parser.add_argument('--lm_quant_bit', type=int, default=None, help='mnn lm_head quant bit, 4 or 8, default is `quant_bit`.')
    parser.add_argument('--mnnconvert', type=str, default='../../../build/MNNConvert', help='local mnnconvert path, if invalid, using pymnn.')
    parser.add_argument('--ppl', action='store_true', help='Whether or not to get all logits of input tokens.')
    parser.add_argument('--awq', action='store_true', help='Whether or not to use awq quant.')
    parser.add_argument('--sym', action='store_true', help='Whether or not to using symmetric quant (without zeropoint), defualt is False.')

    args = parser.parse_args()

    model_path = args.path
    model_type = args.type

    if 'gte' in model_path or 'bge' in model_path:
        llm_exporter = EmbeddingExporter(args)
    else:
        llm_exporter = LlmExporter(args)

    # some actions
    if args.test is not None:
        llm_exporter.response(args.test)

    if args.export is not None:
        llm_exporter.export(args.export)

if __name__ == '__main__':
    main()<|MERGE_RESOLUTION|>--- conflicted
+++ resolved
@@ -11,13 +11,9 @@
 import warnings
 import argparse
 import functools
-<<<<<<< HEAD
-from typing import Optional, Tuple, Dict
-=======
 import traceback
 from collections import defaultdict
 from typing import Optional, Tuple, List, Union, Dict
->>>>>>> 707b8a41
 
 from tqdm import tqdm
 from yaspin import yaspin
@@ -1540,11 +1536,6 @@
                linear.out_features == oc and
                (linear.bias is not None) == has_bias)
 
-<<<<<<< HEAD
-        quant_bit = self.lm_quant_bit if 'lm_head' in name else self.quant_bit
-        block_size = ic if self.quant_block == 0 else self.quant_block
-        external, q_min, shape_int32 = self.build_weight(linear, quant_bit, self.quant_block)
-=======
         is_lm = 'lm_head' in name
         quant_bit = self.lm_quant_bit if is_lm else self.quant_bit
         block_size = ic if self.quant_block == 0 else self.quant_block
@@ -1554,7 +1545,6 @@
             alpha_offset = external[0] + external[1]
             alpha_size = external[2]
             self.config.llm_config['tie_embeddings'] = [weight_offset, alpha_offset, alpha_size, quant_bit, self.quant_block]
->>>>>>> 707b8a41
 
         origin_input = op['inputIndexes']
         origin_output = op['outputIndexes']
@@ -2455,19 +2445,12 @@
             'assistant_suffix': '',
         }
         # just for test
-<<<<<<< HEAD
         if 'Qwen' in self.path or 'Qwen2' in self.path or 'reader' in self.path:
             template['system'] = '<|im_start|>system\n{query}<|im_end|>\n'
             template['user'] = '<|im_start|>user\n{query}<|im_end|>\n'
             template['assistant_prefix'] = '<|im_start|>assistant\n'
             template['assistant_suffix'] = '<|im_end|>\n'
             return template
-=======
-        if 'Qwen2' in self.path or 'reader' in self.path:
-            return f'<|im_start|>user\n{query}<|im_end|>\n<|im_start|>assistant\n'
-        if 'Qwen' in self.path:
-            return f'\n<|im_start|>user\n{query}<|im_end|>\n<|im_start|>assistant\n'
->>>>>>> 707b8a41
         if 'Baichuan2' in self.path:
             template['user'] = '<reserved_106>{query}<reserved_107>'
             return template
@@ -2526,11 +2509,19 @@
             template['assistant_suffix'] = '\n'
             return template
         if 'gemma-2' in self.path:
-<<<<<<< HEAD
             template['system'] = '<start_of_turn>system\n{query}<end_of_turn>\n'
             template['user'] = '<bos><start_of_turn>user\n{query}<end_of_turn>\n'
             template['assistant_prefix'] = '<start_of_turn>model\n'
             template['assistant_suffix'] = '<end_of_turn>\n'
+            return template
+        if 'OpenELM' in self.path:
+            template['user'] = '<s>{query}'
+            return template
+        if 'SmolLM2' in self.path:
+            template['system'] = '<|im_start|>system\n{query}<|im_end|>\n'
+            template['user'] = '<|im_start|>user\n{query}<|im_end|>\n'
+            template['assistant_prefix'] = '<|im_start|>assistant\n'
+            template['assistant_suffix'] = '<|im_end|>\n'
             return template
         # not matched
         return template
@@ -2545,14 +2536,6 @@
             else:
                 prompt += role + '\n' + query +'\n'
         return prompt + template['assistant_prefix']
-=======
-            return f'<bos><start_of_turn>user\n{query}<end_of_turn>\n<start_of_turn>model\n'
-        if 'OpenELM' in self.path:
-            return f'<s>{query}'
-        if 'SmolLM2' in self.path:
-            return f'<|im_start|>system\nYou are a helpful AI assistant named SmolLM, trained by Hugging Face<|im_end|>\n<|im_start|>user\n{query}<|im_end|>\n<|im_start|>assistant\n'
-        return query
->>>>>>> 707b8a41
 
     def str_to_ids(self, prompt):
         if self.visual is not None:
@@ -2581,14 +2564,9 @@
         return word
 
     def response(self, query):
-<<<<<<< HEAD
-        self.imitate_quant()
-        prompt = self.build_prompt([query], roles=['user'])
-=======
         # self.imitate_quant()
         self.decode_buffer = []
-        prompt = self.build_prompt(query)
->>>>>>> 707b8a41
+        prompt = self.build_prompt(['You are a helpful assistant!', query], roles=['system', 'user'])
         input_ids = self.str_to_ids(prompt)
         if self.visual is not None:
             cross_attention_states = self.visual.cross_attention_states
