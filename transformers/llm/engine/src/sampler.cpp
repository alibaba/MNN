--- conflicted
+++ resolved
@@ -181,13 +181,6 @@
 
 
 int LocalSampler::algorithm(MNN::Express::VARP logits) {
-<<<<<<< HEAD
-    if (mConfig.type == "greedy") return argmax(logits);
-    if (mConfig.type == "temperature") return temperature(logits, mConfig.temperature);
-    if (mConfig.type == "topK") return topK(logits, mConfig.topK);
-    if (mConfig.type == "topP") return topP(logits, mConfig.topP);
-    if (mConfig.type == "minP") return minP(logits, mConfig.minP);
-=======
     int res = 0;
     if (mConfig.type == "greedy") res = argmax(logits);
     if (mConfig.type == "temperature") res = temperature(logits, mConfig.temperature);
@@ -195,7 +188,6 @@
     if (mConfig.type == "topP") res = topP(logits, mConfig.topP);
     if (mConfig.type == "minP") res = minP(logits, mConfig.minP);
     return res;
->>>>>>> c3830c63
 }
 
 std::string LocalSampler::handleToken(int token, std::ostream* os, const char* end_with) {
