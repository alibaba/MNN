--- conflicted
+++ resolved
@@ -455,11 +455,7 @@
         int token_id = encoder_.find(it, str.end());
         if (token_id>=0) { ids.push_back(token_id); }
         else {
-<<<<<<< HEAD
-            std::cerr << "Error: No encoding found for the sequence" << std::string(last_it, it) << std::endl;
-=======
             MNN_ERROR("Error: No encoding found for the sequence %s\n", std::string(last_it, it).c_str());
->>>>>>> 2d860125
         }
     }
 }
