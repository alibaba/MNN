--- conflicted
+++ resolved
@@ -176,33 +176,19 @@
                         do {
                             let modelInfoData = modelInfoString.data(using: .utf8)!
                             modelInfoObj = try JSONDecoder().decode(ModelInfo.self, from: modelInfoData)
-<<<<<<< HEAD
-                            print("Successfully decoded ModelInfo from JSON for history: \(history[id])")
-                        } catch {
-                            print("Failed to decode ModelInfo from JSON, using fallback: \(error)")
-=======
                             // print("Successfully decoded ModelInfo from JSON for history: \(history[id])")
                         } catch {
                             // print("Failed to decode ModelInfo from JSON, using fallback: \(error)")
->>>>>>> d7028c9a
                             modelInfoObj = ModelInfo(modelId: history[modelId], isDownloaded: true)
                         }
                     } else {
                         // For backward compatibility
-<<<<<<< HEAD
-                        print("No modelInfo data found, using fallback for history: \(history[id])")
-=======
                         // print("No modelInfo data found, using fallback for history: \(history[id])")
->>>>>>> d7028c9a
                         modelInfoObj = ModelInfo(modelId: history[modelId], isDownloaded: true)
                     }
                 } catch {
                     // For backward compatibility
-<<<<<<< HEAD
-                    print("ModelInfo column not found, using fallback for history: \(history[id])")
-=======
                     // print("ModelInfo column not found, using fallback for history: \(history[id])")
->>>>>>> d7028c9a
                     modelInfoObj = ModelInfo(modelId: history[modelId], isDownloaded: true)
                 }
                 
