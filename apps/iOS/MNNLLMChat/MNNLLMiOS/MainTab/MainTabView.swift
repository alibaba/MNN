--- conflicted
+++ resolved
@@ -40,33 +40,21 @@
                 createTabContent(
                     content: LocalModelListView(viewModel: modelListViewModel),
                     title: titles[0],
-<<<<<<< HEAD
-                    icon: "house.fill",
-=======
                     icon: "home",
->>>>>>> d7028c9a
                     tag: 0
                 )
                 
                 createTabContent(
                     content: ModelListView(viewModel: modelListViewModel),
                     title: titles[1],
-<<<<<<< HEAD
-                    icon: "doc.text.fill",
-=======
                     icon: "market",
->>>>>>> d7028c9a
                     tag: 1
                 )
                 
                 createTabContent(
                     content: BenchmarkView(),
                     title: titles[2],
-<<<<<<< HEAD
-                    icon: "clock.fill",
-=======
                     icon: "benchmark",
->>>>>>> d7028c9a
                     tag: 2
                 )
             }
@@ -155,12 +143,6 @@
                         showHistoryButton: $showHistoryButton
                     )
                 }
-<<<<<<< HEAD
-                .navigationDestination(isPresented: $navigateToChat) {
-                    chatDestination
-                }
-                .navigationDestination(isPresented: $navigateToSettings) {
-=======
                 .navigationDestination(isPresented: Binding(
                     get: { navigateToChat && selectedTab == tag },
                     set: { _ in navigateToChat = false }
@@ -171,22 +153,16 @@
                     get: { navigateToSettings && selectedTab == tag },
                     set: { _ in navigateToSettings = false }
                 )) {
->>>>>>> d7028c9a
                     SettingsView()
                 }
                 .toolbar((navigateToChat || navigateToSettings) ? .hidden : .visible, for: .tabBar)
         }
         .tabItem {
-<<<<<<< HEAD
-            Image(systemName: icon)
-            Text(title)
-=======
             MainTabItem(
                 imageName: selectedTab == tag ? "\(icon)Fill" : icon,
                 title: title,
                 isSelected: selectedTab == tag
             )
->>>>>>> d7028c9a
         }
         .tag(tag)
     }
