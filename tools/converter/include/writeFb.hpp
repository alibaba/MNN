--- conflicted
+++ resolved
@@ -10,12 +10,9 @@
 #define WRITEFB_HPP
 
 #include "MNN_generated.h"
-<<<<<<< HEAD
 #include "convertDef.h"
-=======
 #include "config.hpp"
 #include <map>
->>>>>>> d47849cb
 
 /**
  *@brief save MNN net to file
@@ -23,11 +20,6 @@
  *@param benchmarkModel benchmarkModel is true, then delete the weight of Convolution etc.
  *@param saveHalfFloat when saveHalfFloat is true, save weight in half float data type
  */
-<<<<<<< HEAD
-MNNConvertDeps_PUBLIC int writeFb(std::unique_ptr<MNN::NetT>& netT, const std::string& MNNModelFile, bool benchmarkModel, bool saveHalfFloat);
-
-=======
-int writeFb(std::unique_ptr<MNN::NetT>& netT, const std::string& MNNModelFile, modelConfig config);
+MNNConvertDeps_PUBLIC int writeFb(std::unique_ptr<MNN::NetT>& netT, const std::string& MNNModelFile, modelConfig config);
 void converToStaticModel(const MNN::Net* net, std::map<std::string,std::vector<int>>& inputConfig, std::string mnnFile);
->>>>>>> d47849cb
 #endif // WRITEFB_HPP