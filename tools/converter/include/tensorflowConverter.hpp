//
//  tensorflowConverter.hpp
//  MNNConverter
//
//  Created by MNN on 2019/01/31.
//  Copyright © 2018, Alibaba Group Holding Limited
//

#ifndef TENSORFLOWCONVERTER_HPP
#define TENSORFLOWCONVERTER_HPP

#include <string>

#include "options.hpp"
#include "MNN_generated.h"
#include "convertDef.h"
/**
 * @brief convert tensorflow model to MNN model
 * @param inputModel tensorflow model name(xx.pb)
 * @param bizCode(not used, always is MNN)
 * @param options(converter common options)
 * @param MNN net
 */
<<<<<<< HEAD
MNNConvertDeps_PUBLIC int tensorflow2MNNNet(const std::string inputModel, const std::string bizCode, std::unique_ptr<MNN::NetT>& netT);
=======
int tensorflow2MNNNet(const std::string inputModel, const std::string bizCode,
                      const common::Options& options,
                      std::unique_ptr<MNN::NetT>& netT);
>>>>>>> d47849cb

#endif // TENSORFLOWCONVERTER_HPP<|MERGE_RESOLUTION|>--- conflicted
+++ resolved
@@ -21,12 +21,8 @@
  * @param options(converter common options)
  * @param MNN net
  */
-<<<<<<< HEAD
-MNNConvertDeps_PUBLIC int tensorflow2MNNNet(const std::string inputModel, const std::string bizCode, std::unique_ptr<MNN::NetT>& netT);
-=======
-int tensorflow2MNNNet(const std::string inputModel, const std::string bizCode,
-                      const common::Options& options,
-                      std::unique_ptr<MNN::NetT>& netT);
->>>>>>> d47849cb
+MNNConvertDeps_PUBLICint tensorflow2MNNNet(const std::string inputModel, const std::string bizCode,
+                                           const common::Options& options,
+                                           std::unique_ptr<MNN::NetT>& netT);
 
 #endif // TENSORFLOWCONVERTER_HPP