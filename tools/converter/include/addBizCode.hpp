--- conflicted
+++ resolved
@@ -11,12 +11,8 @@
 
 #include "options.hpp"
 #include "MNN_generated.h"
-<<<<<<< HEAD
 #include "convertDef.h"
-MNNConvertDeps_PUBLIC int addBizCode(const std::string modelFile, const std::string bizCode, std::unique_ptr<MNN::NetT>& netT);
-=======
-int addBizCode(const std::string modelFile, const std::string bizCode,
-               const common::Options& options, std::unique_ptr<MNN::NetT>& netT);
->>>>>>> d47849cb
+MNNConvertDeps_PUBLIC int addBizCode(const std::string modelFile, const std::string bizCode,
+                                     const common::Options& options, std::unique_ptr<MNN::NetT>& netT);
 
 #endif // ADDBIZCODE_HPP