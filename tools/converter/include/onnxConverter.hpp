--- conflicted
+++ resolved
@@ -19,11 +19,7 @@
  * @param bizCode(not used, always is MNN)
  * @param MNN net
  */
-<<<<<<< HEAD
-MNNConvertDeps_PUBLIC int onnx2MNNNet(const std::string inputModel, const std::string bizCode, std::unique_ptr<MNN::NetT>& netT);
-=======
-int onnx2MNNNet(const std::string inputModel, const std::string bizCode,
-                const common::Options& options, std::unique_ptr<MNN::NetT>& netT);
->>>>>>> d47849cb
+MNNConvertDeps_PUBLIC int onnx2MNNNet(const std::string inputModel, const std::string bizCode,
+                                      const common::Options& options, std::unique_ptr<MNN::NetT>& netT);
 
 #endif // ONNXCONVERTER_HPP