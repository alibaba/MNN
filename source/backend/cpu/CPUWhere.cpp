//
//  CPUWhere.cpp
//  MNN
//
//  Created by MNN on 2018/08/31.
//  Copyright © 2018, Alibaba Group Holding Limited
//

#include "backend/cpu/CPUWhere.hpp"
#include "backend/cpu/CPUBackend.hpp"

namespace MNN {

ErrorCode CPUWhere::onExecute(const std::vector<Tensor*>& inputs, const std::vector<Tensor*>& outputs) {
    auto& ib           = inputs[0]->buffer();
    auto& ob           = outputs[0]->buffer();
    int32_t* inputData = inputs[0]->host<int32_t>();
    auto outputData    = outputs[0]->host<int32_t>();

    std::vector<int32_t> trueVec;
    for (int i = 0; i < ob.dim[0].extent; i++) {
        if (inputData[i] > 0) {
            trueVec.push_back(i);
        }
    }

    // ob.dim[0].extent = (int)trueVec.size();
    for (int i = 0; i < trueVec.size(); i++) {
        int index = trueVec[i];
        for (int j = 0; j < ib.dimensions; j++) {
            int result    = index / ib.dim[j].stride;
            index         = index - result * ib.dim[j].stride;
            outputData[i * ib.dimensions + j] = result;
        }
    }
    int defaultValue = 0;
    if (!trueVec.empty()) {
        defaultValue = trueVec[0];
    }
<<<<<<< HEAD
    for (int i = (int)trueVec.size() * 2; i < ob.dim[0].extent; ++i) {
        outputData[i] = defaultValue;
=======
    for (int i = (int)trueVec.size(); i < ob.dim[0].extent; ++i) {
        for (int j = 0; j < ib.dimensions; j++) {
            outputData[i * ib.dimensions + j] = defaultValue;
        }
>>>>>>> 412359a7
    }

    return NO_ERROR;
}

class CPUWhereCreator : public CPUBackend::Creator {
public:
    virtual Execution* onCreate(const std::vector<Tensor*>& inputs, const std::vector<Tensor*>& outputs,
                                const MNN::Op* op, Backend* backend) const override {
        return new CPUWhere(backend);
    }
};

REGISTER_CPU_OP_CREATOR(CPUWhereCreator, OpType_Where);
} // namespace MNN<|MERGE_RESOLUTION|>--- conflicted
+++ resolved
@@ -37,15 +37,10 @@
     if (!trueVec.empty()) {
         defaultValue = trueVec[0];
     }
-<<<<<<< HEAD
-    for (int i = (int)trueVec.size() * 2; i < ob.dim[0].extent; ++i) {
-        outputData[i] = defaultValue;
-=======
     for (int i = (int)trueVec.size(); i < ob.dim[0].extent; ++i) {
         for (int j = 0; j < ib.dimensions; j++) {
             outputData[i * ib.dimensions + j] = defaultValue;
         }
->>>>>>> 412359a7
     }
 
     return NO_ERROR;
