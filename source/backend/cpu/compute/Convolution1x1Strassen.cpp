//
//  Convolution1x1Strassen.cpp
//  MNN
//
//  Created by MNN on 2019/02/12.
//  Copyright © 2018, Alibaba Group Holding Limited
//

#include "Convolution1x1Strassen.hpp"
#include "DenseConvolutionTiledExecutor.hpp"
#include <string.h>
#include "core/BufferAllocator.hpp"
#include "backend/cpu/CPUBackend.hpp"
#include "core/Concurrency.h"
#include "ConvOpt.h"
#include "core/Macro.h"
#include "CommonOptFunction.h"
#include "core/TensorUtils.hpp"

namespace MNN {
#ifndef MNN_REDUCE_SIZE
Convolution1x1Strassen::Convolution1x1Strassen(const Convolution2DCommon *common, Backend *b, const float *originWeight,
                                               size_t originWeightSize, const float *bias, size_t biasSize)
    : CPUConvolution(common, b) {
    auto outputCount = (int)biasSize;
    int ePack, lPack, hPack;
    auto core = static_cast<CPUBackend*>(b)->functions();
    core->MNNGetMatMulPackMode(&ePack, &lPack, &hPack);
    mResource.reset(new CPUConvolution::Resource);
    mResource->backend = b;
    auto mSrcCount   = (int)originWeightSize / outputCount;
    if (!mResource->copyBiasAlign(bias, (int)biasSize)) {
        MNN_ERROR("Not Enough Memory\n");
        mValid = false;
        return;
    }
    // Use Float Weight.
    mResource->mWeight.reset(Tensor::createDevice<float>(std::vector<int>{UP_DIV(outputCount, hPack), UP_DIV(mSrcCount, lPack) * lPack, hPack}));
    mValid = b->onAcquireBuffer(mResource->mWeight.get(), Backend::STATIC);
    if (!mValid) {
        MNN_ERROR("Not Enough Memory\n");
        return;
    }
    if (b->getRuntime()->hint().useCachedMmap > 1) {
        return;
    }
    if (core->bytes < 4) {
        AutoRelease<Tensor> tempTensor(Tensor::createDevice<float>({outputCount * mSrcCount}));
        mValid = b->onAcquireBuffer(tempTensor.get(), Backend::STATIC);
        if (!mValid) {
            MNN_ERROR("Not Enough Memory\n");
            return;
        }
        core->MNNFp32ToLowp(originWeight, tempTensor->host<int16_t>(), outputCount * mSrcCount);
#ifdef MNN_KLEIDIAI_ENABLED
        if (core->bytes == 2) {
            if (!KleidiAI::mKaiInitialized) {
                KleidiAI& kai = KleidiAI::getInstance(*MNNGetCPUInfo(), true, false);
            }
            KleidiAI::AccelType accelType = KleidiAI::AccelType::FP16;
            KleidiAI& kai = KleidiAI::getInstance();
            if (!kai.isLoaded(accelType)) {
                kai.setLoaded(accelType);
                kai.printInfo(accelType);
            }

            if (kai.canAccelerate(accelType)) {
                mAccelType = accelType;
                AutoRelease<Tensor> tempBiasTensor(Tensor::createDevice<float>({outputCount}));
                mValid = b->onAcquireBuffer(tempBiasTensor.get(), Backend::STATIC);
                if (!mValid) {
                    b->onReleaseBuffer(tempTensor.get(), Backend::STATIC);
                    MNN_ERROR("Not Enough Memory\n");
                    return;
                }
                core->MNNFp32ToLowp(bias, tempBiasTensor->host<int16_t>(), outputCount);

                int packedSize = kai.getRhsPackedSize(mAccelType, outputCount, mSrcCount, 0);
                //Alloc packed weight tensor.
                mResource->mWeight.reset(Tensor::createDevice<float>({packedSize}));
                bool success = b->onAcquireBuffer(mResource->mWeight.get(), Backend::STATIC);
                if (!success) {
                    b->onReleaseBuffer(tempBiasTensor.get(), Backend::STATIC);
                    b->onReleaseBuffer(tempTensor.get(), Backend::STATIC);
                    MNN_ERROR("Out of static memory!\n");
                    return;
                }

                //Run rhs pack.
                kai.runRhsPack(mAccelType, 1, outputCount, mSrcCount, 0, mSrcCount * sizeof(__fp16),
                               tempTensor->host<void>(), nullptr, nullptr, tempBiasTensor->host<void>(),
                               mResource->mWeight->host<void>());
                b->onReleaseBuffer(tempBiasTensor.get(), Backend::STATIC);
            } else {
                core->MNNPackForMatMul_B(mResource->mWeight->host<float>(), tempTensor->host<float>(), outputCount, mSrcCount, true);
            }
        } else {
            core->MNNPackForMatMul_B(mResource->mWeight->host<float>(), tempTensor->host<float>(), outputCount, mSrcCount, true);
        }
#else
        core->MNNPackForMatMul_B(mResource->mWeight->host<float>(), tempTensor->host<float>(), outputCount, mSrcCount, true);
#endif
        b->onReleaseBuffer(tempTensor.get(), Backend::STATIC);
    } else {
#ifdef MNN_KLEIDIAI_ENABLED
        if (!KleidiAI::mKaiInitialized) {
            KleidiAI& kai = KleidiAI::getInstance(*MNNGetCPUInfo(), false, false);
        }

        KleidiAI::AccelType accelType = KleidiAI::AccelType::FP32;
        KleidiAI& kai = KleidiAI::getInstance();
        if(!kai.isLoaded(accelType)) {
            kai.setLoaded(accelType);
            kai.printInfo(accelType);
        }

        if (kai.canAccelerate(accelType)) {
            mAccelType = accelType;
            int packedSize = kai.getRhsPackedSize(mAccelType, outputCount, mSrcCount, 0);
            //Alloc packed weight tensor.
            mResource->mWeight.reset(Tensor::createDevice<float>({packedSize}));
            bool success = b->onAcquireBuffer(mResource->mWeight.get(), Backend::STATIC);
            if (!success) {
                MNN_ERROR("Out of static memory!\n");
                return;
            }

            //Run rhs pack.
            kai.runRhsPack(mAccelType, 1, outputCount, mSrcCount, 0, mSrcCount * sizeof(float),
                        originWeight, nullptr, nullptr, bias, mResource->mWeight->host<void>());
        } else {
            core->MNNPackForMatMul_B(mResource->mWeight->host<float>(), originWeight, outputCount, mSrcCount, true);
        }
#else
        core->MNNPackForMatMul_B(mResource->mWeight->host<float>(), originWeight, outputCount, mSrcCount, true);
#endif
    }
}
Convolution1x1Strassen::Convolution1x1Strassen(std::shared_ptr<CPUConvolution::Resource> resource, const Convolution2DCommon *common, Backend* b) : CPUConvolution(common, b) {
    mResource = resource;
}

Convolution1x1Strassen::~Convolution1x1Strassen() {
    // Do nothing
}

bool Convolution1x1Strassen::onClone(Backend* bn, const Op* op, Execution** dst) {
    if (!mValid) {
        return false;
    }
    if (nullptr == dst) {
        return true;
    }
    auto exe = new Convolution1x1Strassen(mResource, op->main_as_Convolution2D()->common(), bn);
#ifdef MNN_KLEIDIAI_ENABLED
    exe->mAccelType = this->mAccelType;
#endif
    *dst = exe;
    return true;
}

ErrorCode Convolution1x1Strassen::onResize(const std::vector<Tensor *> &inputs, const std::vector<Tensor *> &outputs) {
    CPUConvolution::onResize(inputs, outputs);
    auto core = static_cast<CPUBackend*>(backend())->functions();
    int ePack, lPack, hPack;
    core->MNNGetMatMulPackMode(&ePack, &lPack, &hPack);
    int bytes = core->bytes;
    auto CONVOLUTION_TILED_NUMBER = ePack;
    auto input       = inputs[0];
    auto output      = outputs[0];
    const int numberThread = ((CPUBackend *)backend())->threadNumber();
    auto ic = input->channel();
    auto oc = output->channel();
    auto ocC4        = UP_DIV(oc, core->pack);
    auto batch       = input->batch();
    auto matrixSizeE = output->height() * output->width() * input->batch();
    mUnits.clear();
    std::shared_ptr<char> __autoFunction;
    auto postParameters = getPostParameters();
    auto memoryPool = ((CPUBackend *)backend())->getBufferAllocator();
    memoryPool->barrierBegin();
    std::shared_ptr<void> __a(nullptr, [memoryPool](void *) { memoryPool->barrierEnd(); });
    int maxDepth = 5;
    auto icAlign = UP_DIV(ic, lPack) * lPack;
    auto weightTensor = mResource->mWeight.get();
<<<<<<< HEAD
    uint8_t* dequantAlpha = nullptr;
    uint8_t* dequantBias = nullptr;
    int dequantBits = bytes * 8; // fp16:16, fp32:32

#ifdef MNN_KLEIDIAI_ENABLED
    KleidiAI& kai = KleidiAI::getInstance();
    if (kai.canAccelerate(mAccelType)) {
        if (batch != 1) {
            int packedSize = kai.getLhsPackedSize(mAccelType, batch, ic);

            mInputResource.reset(Tensor::createDevice<float>({packedSize}));
            bool success = backend()->onAcquireBuffer(mInputResource.get(), Backend::DYNAMIC);
            if (!success) {
                MNN_ERROR("Out of dynamic memory!\n");
                return OUT_OF_MEMORY;
            }

            backend()->onReleaseBuffer(mInputResource.get(), Backend::DYNAMIC);
        }
        return NO_ERROR;
    }
#endif

=======
>>>>>>> b2fb0714
    mWeightBytes = bytes;
    if (matrixSizeE > CONVOLUTION_TILED_NUMBER * 8 * numberThread && matrixSizeE > ocC4) {
        std::vector<int> divides(numberThread+1);
        divides[0] = 0;
        static_cast<CPUBackend *>(backend())->computeDivideSizes(matrixSizeE, divides.data()+1);
        mUnits.resize(numberThread);
        for (int i = 0; i < numberThread; ++i) {
            int planeStart = divides[i];
            int planeEnd   = divides[i+1];
            int planeSize  = planeEnd - planeStart;
            Unit &unit     = mUnits[i];
            if (planeSize <= 0) {
                unit.mValid = false;
                continue;
            }
            unit.offset[1] = 0;
            unit.offset[2] = 0;
            unit.offset[0] = core->pack * planeStart * bytes;
            unit.offset[3] = core->pack * planeStart * bytes;
            unit.mStracssenComputor.reset(new StrassenMatrixComputor(backend(), false, maxDepth));
            int e = planeSize;
            int l = ic;
            int h = oc;
            uint8_t* aPtr = nullptr;
            auto bPtr = TensorUtils::getDescribeOrigin(weightTensor)->mem->chunk();;
            uint8_t* cPtr = nullptr;
            auto biasPtr = TensorUtils::getDescribeOrigin(mResource->mBias.get())->mem->chunk();
            memoryPool->beginGroup();
            auto code = unit.mStracssenComputor->onEncode(e, l, h, matrixSizeE * core->pack, UP_DIV(l, lPack) * lPack * hPack, matrixSizeE * core->pack, aPtr, bPtr, cPtr, true, biasPtr, postParameters);
            if (NO_ERROR != code) {
                memoryPool->endGroup();
                return code;
            }
            memoryPool->endGroup();
        }
    } else {
        // Divide in ocC4
        auto hDiv = 1;
        if (hPack > core->pack) {
            hDiv = hPack / core->pack;
        }
        auto ocDiv = UP_DIV(ocC4, hDiv);
        std::vector<int> divides(numberThread+1);
        divides[0] = 0;
        static_cast<CPUBackend *>(backend())->computeDivideSizes(ocDiv, divides.data()+1);
        mUnits.resize(numberThread);
        for (int i = 0; i < numberThread; ++i) {
            int ocStart = divides[i] * hDiv;
            int ocEnd = divides[i+1] * hDiv;
            if (ocEnd >= ocC4) {
                ocEnd = ocC4;
            }
            int ocSize  = ocEnd - ocStart;
            Unit &unit  = mUnits[i];
            if (ocSize <= 0) {
                unit.mValid = false;
                continue;
            }
            auto ocStartWeight = (ocStart * core->pack) / hPack;
            auto ocWeightSize = std::min(UP_DIV((ocSize * core->pack), hPack), mResource->mWeight->length(0) - ocStartWeight);
            unit.offset[1] = hPack * icAlign * ocStartWeight * mWeightBytes;
            unit.offset[2] = core->pack * ocStart * bytes;
            unit.offset[0] = 0;
            unit.offset[3] = core->pack * matrixSizeE * ocStart * bytes;

            unit.mStracssenComputor.reset(new StrassenMatrixComputor(backend(), false, maxDepth));
            int e = matrixSizeE;
            int l = ic;
            int h = std::min(ocSize * core->pack, ocWeightSize * hPack);
            uint8_t* aPtr = nullptr;
            auto bPtr = TensorUtils::getDescribeOrigin(mResource->mWeight.get())->mem->chunk() + hPack * icAlign * ocStartWeight * mWeightBytes;
            uint8_t* cPtr = nullptr;
            auto biasPtr = TensorUtils::getDescribeOrigin(mResource->mBias.get())->mem->chunk() + core->pack * ocStart * bytes;
            memoryPool->beginGroup();
            auto code = unit.mStracssenComputor->onEncode(e, l, h, matrixSizeE * core->pack, UP_DIV(l, lPack) * lPack * hPack, matrixSizeE * core->pack, aPtr, bPtr, cPtr, true, biasPtr, postParameters);
            if (NO_ERROR != code) {
                memoryPool->endGroup();
                return code;
            }
            memoryPool->endGroup();
        }
    }
    return NO_ERROR;
}

ErrorCode Convolution1x1Strassen::onExecute(const std::vector<Tensor *> &inputs, const std::vector<Tensor *> &outputs) {
    auto size   = mUnits.size();
    auto input  = inputs[0];
    auto output = outputs[0];
    auto core = static_cast<CPUBackend*>(backend())->functions();
    auto inputPtr = input->host<uint8_t>();
    auto outputPtr = output->host<uint8_t>();
    auto weightPtr = mResource->mWeight->host<uint8_t>();
    auto biasPtr = mResource->mBias->host<uint8_t>();

#ifdef MNN_KLEIDIAI_ENABLED
    KleidiAI& kai = KleidiAI::getInstance();
    if (kai.canAccelerate(mAccelType)) {
        const size_t m = input->batch(); //lhs vector number.
        const size_t n = output->channel(); //rhs vector number.
        const size_t k = input->channel(); //vector size.
        auto lhsPacked = inputPtr;
        auto dst = output->host<uint8_t>();
        size_t elementSize = kai.isFP16() ? sizeof(__fp16) : sizeof(float);
        if(m != 1) {
            lhsPacked = mInputResource->host<uint8_t>();
            kai.runLhsPack(mAccelType, m, k, 0, inputPtr, k * elementSize, lhsPacked);
        }
        auto postPtr = getPostParameters();
        kai.runMatmul(mAccelType, m, n, k, 0, lhsPacked, weightPtr, dst, n * elementSize, elementSize, postPtr[3], postPtr[2]);
        return NO_ERROR;
    }
#endif
    MNN_CONCURRENCY_BEGIN(tId, size) {
        auto &unit = mUnits[tId];
        if (unit.mValid) {
            unit.mStracssenComputor->onExecute(inputPtr + unit.offset[0], weightPtr + unit.offset[1], biasPtr + unit.offset[2], outputPtr + unit.offset[3]);
        }
    }
    MNN_CONCURRENCY_END();
    return NO_ERROR;
}
#endif
} // namespace MNN<|MERGE_RESOLUTION|>--- conflicted
+++ resolved
@@ -183,10 +183,6 @@
     int maxDepth = 5;
     auto icAlign = UP_DIV(ic, lPack) * lPack;
     auto weightTensor = mResource->mWeight.get();
-<<<<<<< HEAD
-    uint8_t* dequantAlpha = nullptr;
-    uint8_t* dequantBias = nullptr;
-    int dequantBits = bytes * 8; // fp16:16, fp32:32
 
 #ifdef MNN_KLEIDIAI_ENABLED
     KleidiAI& kai = KleidiAI::getInstance();
@@ -207,8 +203,6 @@
     }
 #endif
 
-=======
->>>>>>> b2fb0714
     mWeightBytes = bytes;
     if (matrixSizeE > CONVOLUTION_TILED_NUMBER * 8 * numberThread && matrixSizeE > ocC4) {
         std::vector<int> divides(numberThread+1);
