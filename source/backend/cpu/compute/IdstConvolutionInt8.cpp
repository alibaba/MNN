--- conflicted
+++ resolved
@@ -1,4 +1,3 @@
-<<<<<<< HEAD
 //
 //  IdstConvolutionInt8.cpp
 //  MNN
@@ -66,7 +65,7 @@
     auto kernelCount        = kx * ky;
     auto srcCount           = mSrcCount;
     std::vector<int> shape;
-    if (SRC_UNIT > UNIT && UNIT == PackUnit) {
+    if (SRC_UNIT > UNIT) {
         MNN_ASSERT(SRC_UNIT % UNIT == 0);
         shape = {UP_DIV(outputCount, UNIT), UP_DIV(UP_DIV(srcCount, UNIT) * kernelCount, SRC_UNIT / UNIT), UNIT, SRC_UNIT};
     } else {
@@ -82,7 +81,7 @@
         MNN_ERROR("Memory not enough\n");
         return;
     }
-    ConvInt8TiledExecutor::reorderWeight(mWeight.get(), (uint8_t*)common->weight.get(), SRC_UNIT, UNIT, srcCount, outputCount, kernelCount, PackUnit);
+    ConvInt8TiledExecutor::reorderWeight(mWeight.get(), (uint8_t*)common->weight.get(), SRC_UNIT, UNIT, srcCount, outputCount, kernelCount);
     ::memset(mFakeBias->host<float>(), 0, mFakeBias->size());
     ::memset(mFakeWeightBias->host<float>(), 0, mFakeWeightBias->size());
 #ifdef MNN_USE_SSE
@@ -259,267 +258,4 @@
     return NO_ERROR;
 }
 
-} // namespace MNN
-=======
-//
-//  IdstConvolutionInt8.cpp
-//  MNN
-//
-//  Created by MNN on 2018/07/16.
-//  Copyright © 2018, Alibaba Group Holding Limited
-//
-
-#include "IdstConvolutionInt8.hpp"
-#include "ConvInt8TiledExecutor.hpp"
-#include "ConvolutionTiledExecutor.hpp"
-#include "CommonOptFunction.h"
-#include "core/Concurrency.h"
-#include "core/BufferAllocator.hpp"
-#include "ConvOpt.h"
-#include "ConvolutionIntFactory.hpp"
-#include "core/Macro.h"
-#include "core/TensorUtils.hpp"
-#include "Int8FunctionsOpt.h"
-#define MNN_OPEN_TIME_TRACE
-#include <MNN/AutoTime.hpp>
-
-#ifdef MNN_USE_NEON
-#include <arm_neon.h>
-#endif
-
-#ifdef MNN_USE_SSE
-extern "C" {
-void MNNInt8ToUInt8(void* ptr, int count);
-}
-#endif
-
-namespace MNN {
-
-IdstConvolutionInt8::IdstConvolutionInt8(const Convolution2DCommon* convOp, Backend* b,
-                                                 const ConvolutionCommon::Int8Common* common, const float* bias,
-                                                 size_t biasSize) : MNN::CPUConvolution(convOp, b) {
-    auto core = static_cast<CPUBackend*>(b)->int8Functions();
-    int UNIT, SRC_UNIT, DST_XUNIT;
-    core->MNNGetGemmUnit(&UNIT, &SRC_UNIT, &DST_XUNIT);
-    int PackUnit = static_cast<CPUBackend*>(b)->functions()->pack;
-    
-    mBias.reset(ROUND_UP(biasSize, PackUnit));
-    mBias.clear();
-    auto biasDest = mBias.get();
-    mAMin         = common->quan->aMin();
-    mAMax         = common->quan->aMax();
-    mQuanScale    = common->quan->quantScale();
-
-    // The postTreat will contain scale_bias and biasRelu, so the bias will be add twice
-    for (int i = 0; i < biasSize; ++i) {
-        biasDest[i] = bias[i] * 0.5f;
-    }
-    int outputCount = (int)biasSize;
-    mQuan           = common->quan;
-    MNN_ASSERT(nullptr != mQuan);
-    mAlpha.reset(ROUND_UP(common->alpha.size(), PackUnit));
-    mAlpha.clear();
-    ::memcpy(mAlpha.get(), common->alpha.get(), common->alpha.size() * sizeof(float));
-
-    auto weightLength       = common->weight.size();
-    mSrcCount               = (int)weightLength / mCommon->kernelX() / mCommon->kernelY() / outputCount;
-    auto kx                 = mCommon->kernelX();
-    auto ky                 = mCommon->kernelY();
-    auto kernelCount        = kx * ky;
-    auto srcCount           = mSrcCount;
-    std::vector<int> shape;
-    if (SRC_UNIT > UNIT) {
-        MNN_ASSERT(SRC_UNIT % UNIT == 0);
-        shape = {UP_DIV(outputCount, UNIT), UP_DIV(UP_DIV(srcCount, UNIT) * kernelCount, SRC_UNIT / UNIT), UNIT, SRC_UNIT};
-    } else {
-        shape = {UP_DIV(outputCount, UNIT), UP_DIV(srcCount, SRC_UNIT) * kernelCount, UNIT, SRC_UNIT};
-    }
-    mWeight.reset(Tensor::createDevice<int8_t>(shape));
-    mFakeBias.reset(Tensor::createDevice<float>({(int)ROUND_UP(biasSize, PackUnit)}));
-    mFakeWeightBias.reset(Tensor::createDevice<float>({(int)ROUND_UP(biasSize, PackUnit)}));
-    mValid = b->onAcquireBuffer(mWeight.get(), Backend::STATIC);
-    mValid &= b->onAcquireBuffer(mFakeBias.get(), Backend::STATIC);
-    mValid &= b->onAcquireBuffer(mFakeWeightBias.get(), Backend::STATIC);
-    if (!mValid) {
-        MNN_ERROR("Memory not enough\n");
-        return;
-    }
-    ConvInt8TiledExecutor::reorderWeight(mWeight.get(), (uint8_t*)common->weight.get(), SRC_UNIT, UNIT, srcCount, outputCount, kernelCount);
-    ::memset(mFakeBias->host<float>(), 0, mFakeBias->size());
-    ::memset(mFakeWeightBias->host<float>(), 0, mFakeWeightBias->size());
-#ifdef MNN_USE_SSE
-    for (int oz = 0; oz < outputCount; ++oz) {
-        auto srcZ = common->weight.get() + oz * kernelCount * srcCount;
-        int32_t offset = 0;
-        for (int i = 0; i < kernelCount * srcCount; ++i) {
-            offset += srcZ[i] * (-128);
-        }
-        mFakeBias->host<float>()[oz] = static_cast<float>(offset) * 1.f;
-    }
-#endif
-}
-
-IdstConvolutionInt8::~IdstConvolutionInt8() {
-    // Do nothing
-}
-
-ErrorCode IdstConvolutionInt8::onResize(const std::vector<Tensor*>& inputs, const std::vector<Tensor*>& outputs) {
-    auto core = static_cast<CPUBackend*>(backend())->int8Functions();
-    int UNIT, SRC_UNIT, DST_XUNIT;
-    core->MNNGetGemmUnit(&UNIT, &SRC_UNIT, &DST_XUNIT);
-    int PackUnit = static_cast<CPUBackend*>(backend())->functions()->pack;
-
-    CPUConvolution::onResize(inputs, outputs);
-    ConvolutionTiledExecutor::setIm2ColParameter(mIm2ColParamter, mCommon, inputs[0], outputs[0], mPadX, mPadY, static_cast<CPUBackend*>(backend())->functions(), core);
-    auto ow = mIm2ColParamter.ow;
-    auto oh = mIm2ColParamter.oh;
-    int tileCount           = UP_DIV(ow * oh, DST_XUNIT);
-    auto outputCountUnit    = UP_DIV(outputs[0]->channel(), PackUnit);
-    int number              = std::max(((CPUBackend*)backend())->threadNumber(), 1);
-    number                  = std::min(number, tileCount);
-    TensorUtils::copyShape(inputs[0], &mSrcCopyBuffer, true);
-    mSrcCopyBuffer.buffer().dim[0].extent = 1;
-    mSrcCopyBuffer.buffer().type          = halide_type_of<int8_t>();
-    TensorUtils::setLinearLayout(&mSrcCopyBuffer);
-    mTempBuffer.buffer().type          = halide_type_of<int8_t>();
-    mTempBuffer.buffer().dimensions    = 3;
-    mTempBuffer.buffer().dim[0].extent = number;
-    mTempBuffer.buffer().dim[1].extent = DST_XUNIT;
-    mTempBuffer.buffer().dim[2].extent = mWeight->length(1) * SRC_UNIT;
-    TensorUtils::setLinearLayout(&mTempBuffer);
-
-    bool success = backend()->onAcquireBuffer(&mSrcCopyBuffer, Backend::DYNAMIC);
-    success &= backend()->onAcquireBuffer(&mTempBuffer, Backend::DYNAMIC);
-    if (!success) {
-        return OUT_OF_MEMORY;
-    }
-    auto bufferAlloc = static_cast<CPUBackend*>(backend())->getBufferAllocator();
-    auto blitInfoSize = ConvolutionTiledExecutor::computeBlitInfoSize(DST_XUNIT, mIm2ColParamter.ow, mIm2ColParamter.kernelX * mIm2ColParamter.kernelY, number);
-    mBlitInfo = bufferAlloc->alloc(blitInfoSize.first);
-    if (mBlitInfo.invalid()) {
-        return OUT_OF_MEMORY;
-    }
-    bufferAlloc->free(mBlitInfo);
-    mBlitInfoStride = blitInfoSize.second;
-    
-    backend()->onReleaseBuffer(&mSrcCopyBuffer, Backend::DYNAMIC);
-    backend()->onReleaseBuffer(&mTempBuffer, Backend::DYNAMIC);
-
-    mPostParameters = getPostParameters();
-    return NO_ERROR;
-}
-
-ErrorCode IdstConvolutionInt8::onExecute(const std::vector<Tensor*>& inputs, const std::vector<Tensor*>& outputs) {
-    auto coreFloat = static_cast<CPUBackend*>(backend())->functions();
-    auto coreInt = static_cast<CPUBackend*>(backend())->int8Functions();
-    int UNIT__, SRC_UNIT, DST_XUNIT;
-    coreInt->MNNGetGemmUnit(&UNIT__, &SRC_UNIT, &DST_XUNIT);
-    int PackUnit = static_cast<CPUBackend*>(backend())->functions()->pack;
-    
-    auto gemmKernel = coreInt->Int8GemmKernel;
-    
-    //        AUTOTIME;
-    auto input        = inputs[0];
-    auto output       = outputs[0];
-    auto weightOrigin = mWeight->host<int8_t>();
-    auto dstZStep     = mIm2ColParamter.ow * mIm2ColParamter.oh * PackUnit * input->batch();
-    int threadNumber  = 1;
-    
-    auto blitProc = coreInt->MNNPackC4Int8ForMatMul_A;
-    int batch            = input->batch();
-    int width            = mIm2ColParamter.ow;
-    int height           = mIm2ColParamter.oh;
-    auto ocC4            = UP_DIV(output->channel(), PackUnit);
-    auto kernelCountUnit = mIm2ColParamter.kernelCountUnit;
-    int count            = width * height;
-    float quantScale[] = {
-        mQuanScale,
-        mQuanScale,
-        mQuanScale,
-        mQuanScale
-    };
-    int8_t zeroPoint = 0;
-    
-    std::vector<float> fakeScale(ocC4 * PackUnit, 1.0f);
-    QuanPostTreatParameters quanParam;
-    quanParam.biasFloat = mFakeBias->host<float>();
-    quanParam.scale = fakeScale.data();
-    quanParam.useInt8 = 0;
-    float fp32minmax[2] = {-std::numeric_limits<float>().max(), std::numeric_limits<float>().max()};
-    quanParam.fp32minmax = fp32minmax;
-    quanParam.weightQuanBias = mFakeWeightBias->host<float>();
-    std::vector<float> fakeSrcKernleSum(DST_XUNIT, 0.f);
-    quanParam.srcKernelSum = fakeSrcKernleSum.data();
-
-    // MNN_PRINT("%s, %d, %d, %d,%d->%d,%d\n", layer->layer.layerId, layer->kernelSize[0], layer->kernelSize[1],
-    // input->d1, input->d2, output->d1, output->d2);
-
-    auto bn = static_cast<CPUBackend*>(backend());
-    int inputTotalSize = bn->getTensorSize(&mSrcCopyBuffer, true);
-    int8_t* srcCopy    = mSrcCopyBuffer.host<int8_t>();
-    const int col_buffer_size = mIm2ColParamter.kernelCountUnit * DST_XUNIT * SRC_UNIT * sizeof(int8_t);
-    for (int batchIndex = 0; batchIndex < batch; ++batchIndex) {
-        auto srcOrigin = input->host<float>() + input->stride(0) * batchIndex;
-        auto dstOrigin = output->host<float>() + output->stride(0) * batchIndex;
-
-        MNNFloat2Int8(srcOrigin, srcCopy, inputTotalSize / 4, quantScale, mAMin, mAMax, zeroPoint);
-        int tileCount = UP_DIV(count, DST_XUNIT);
-
-        threadNumber        = std::max(((CPUBackend*)backend())->threadNumber(), 1);
-        threadNumber        = std::min(threadNumber, tileCount);
-        auto outputOrigin   = output->host<float>() + batchIndex * output->stride(0);
-        auto threadFunction = [&](int tId) {
-            auto colAddr        = mTempBuffer.host<int8_t>() + tId * mTempBuffer.buffer().dim[0].stride;
-            auto srcPtr     = (int8_t const **)(mBlitInfo.ptr() + tId * mBlitInfoStride.first);
-            auto el         = (int32_t *)(srcPtr + mBlitInfoStride.second);
-
-            int32_t info[4];
-            info[1] = mIm2ColParamter.iw * mIm2ColParamter.ih;
-            info[2] = DST_XUNIT;
-            info[3] = mIm2ColParamter.strideX;
-
-            for (int tIndex = (int)tId; tIndex < tileCount; tIndex += threadNumber) {
-                int xIndexStart  = tIndex * DST_XUNIT;
-                int realDstCount = ALIMIN(count - xIndexStart, DST_XUNIT);
-                auto res = ConvolutionTiledExecutor::turnIm2ColToBlitInfo((const float**)srcPtr, el, xIndexStart, realDstCount, mIm2ColParamter, (const uint8_t*)srcCopy, sizeof(int8_t));
-                int number = res.first;
-                bool needZero = res.second;
-                if (needZero) {
-                    ::memset(colAddr, zeroPoint, col_buffer_size);
-                }
-                info[0] = number;
-                if (number > 0) {
-                    blitProc(colAddr, srcPtr, info, el);
-                }
-                auto outputInTile = outputOrigin + xIndexStart * PackUnit;
-                // GEMM
-#ifdef MNN_USE_SSE
-                const int col_buffer_size = mIm2ColParamter.kernelCountUnit * DST_XUNIT * SRC_UNIT;
-                MNNInt8ToUInt8(colAddr, col_buffer_size);
-#endif
-                gemmKernel((int8_t*)outputInTile, colAddr, weightOrigin, kernelCountUnit, dstZStep * sizeof(float), ocC4, &quanParam, realDstCount);
-            }
-        };
-
-        MNN_CONCURRENCY_BEGIN(tId, threadNumber) {
-            threadFunction((int)tId);
-        }
-        MNN_CONCURRENCY_END();
-
-        threadNumber = std::max(((CPUBackend*)backend())->threadNumber(), 1);
-        threadNumber = std::min(threadNumber, ocC4);
-        MNN_CONCURRENCY_BEGIN(tId, threadNumber) {
-            for (int z = (int)tId; z < ocC4; z += threadNumber) {
-                coreFloat->MNNScaleAndAddBias(dstOrigin + z * dstZStep, dstOrigin + z * dstZStep, mBias.get() + PackUnit * z,
-                                   mAlpha.get() + PackUnit * z, width * height, 1);
-                coreFloat->MNNAxByClampBroadcastUnit(dstOrigin + z * dstZStep, dstOrigin + z * dstZStep, mBias.get() + PackUnit * z, width * height, 0, 0, 1, mPostParameters.data());
-            }
-        }
-        MNN_CONCURRENCY_END();
-    }
-
-    return NO_ERROR;
-}
-
-} // namespace MNN
->>>>>>> ba72bbdd
+} // namespace MNN