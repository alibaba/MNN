--- conflicted
+++ resolved
@@ -1,4 +1,3 @@
-<<<<<<< HEAD
 //
 //  ConvInt8TiledExecutor.cpp
 //  MNN
@@ -38,21 +37,21 @@
     return NO_ERROR;
 }
 
-void ConvInt8TiledExecutor::reorderWeight(Tensor* weight, const uint8_t* weightSrc, int SRC_UNIT, int UNIT, int ic, int oc, int kernelCount, int pack) {
+void ConvInt8TiledExecutor::reorderWeight(Tensor* weight, const uint8_t* weightSrc, int SRC_UNIT, int UNIT, int ic, int oc, int kernelCount) {
     auto weightDst = weight->host<uint8_t>();
     memset(weightDst, 0, weight->size());
-    if (SRC_UNIT > pack) {
-        auto icDivU = UP_DIV(ic, pack);
+    if (SRC_UNIT > UNIT) {
+        auto icDivU = UP_DIV(ic, UNIT);
         for (int k = 0; k < kernelCount; ++k) {
             const auto srcK = weightSrc + k;
             for (int y = 0; y < ic; ++y) {
-                const int yOutSide    = y / pack;
-                const int yInSide     = y % pack;
+                const int yOutSide    = y / UNIT;
+                const int yInSide     = y % UNIT;
                 const int yIndex      = yOutSide + k * icDivU;
-                const int ySubOutSide = yIndex / (SRC_UNIT / pack);
-                const int ySubInSide  = yIndex % (SRC_UNIT / pack);
-
-                auto dstY       = weightDst + ySubOutSide * weight->stride(1) + ySubInSide * pack + yInSide;
+                const int ySubOutSide = yIndex / (SRC_UNIT / UNIT);
+                const int ySubInSide  = yIndex % (SRC_UNIT / UNIT);
+
+                auto dstY       = weightDst + ySubOutSide * weight->stride(1) + ySubInSide * UNIT + yInSide;
                 const auto srcY = srcK + y * kernelCount;
                 for (int x = 0; x < oc; ++x) {
                     const int xOutSide = x / UNIT;
@@ -95,13 +94,9 @@
     // reorder weight, [oc, ic, k^2] => [oc/unit, ((ic/unit)*k^2)/(src_unit/unit), unit(oc), (src_unit/unit), unit(ic)]
     int oc = common->outputCount(), ic = common->inputCount(), kernelCount = common->kernelX() * common->kernelY();
     std::vector<int> shape;
-    int pack = gcore->pack;
-    if (gcore->bytes == 2 && gcore->pack == 8) {
-        pack = 4;
-    }
-    if (SRC_UNIT > pack) {
+    if (SRC_UNIT > UNIT) {
         MNN_ASSERT(SRC_UNIT % UNIT == 0);
-        shape = {UP_DIV(oc, UNIT), UP_DIV(UP_DIV(ic, pack) * kernelCount, SRC_UNIT / pack), UNIT, SRC_UNIT};
+        shape = {UP_DIV(oc, UNIT), UP_DIV(UP_DIV(ic, UNIT) * kernelCount, SRC_UNIT / UNIT), UNIT, SRC_UNIT};
     } else {
         shape = {UP_DIV(oc, UNIT), UP_DIV(ic, SRC_UNIT) * kernelCount, UNIT, SRC_UNIT};
     }
@@ -113,7 +108,7 @@
         MNN_ERROR("Memory not enough");
         return false;
     }
-    ConvInt8TiledExecutor::reorderWeight(weight.get(), weightOrigin->host<uint8_t>(), SRC_UNIT, UNIT, ic, oc, kernelCount, pack);
+    ConvInt8TiledExecutor::reorderWeight(weight.get(), weightOrigin->host<uint8_t>(), SRC_UNIT, UNIT, ic, oc, kernelCount);
     return true;
 }
 
@@ -809,813 +804,4 @@
 
 
 
-} // namespace MNN
-=======
-//
-//  ConvInt8TiledExecutor.cpp
-//  MNN
-//
-//  Created by MNN on 2019/5/17.
-//  Copyright © 2018, Alibaba Group Holding Limited
-//
-
-#include "ConvInt8TiledExecutor.hpp"
-#include "ConvolutionTiledExecutor.hpp"
-#include "core/Macro.h"
-#include "core/BufferAllocator.hpp"
-
-#include <math.h>
-#include "backend/cpu/CPUBackend.hpp"
-#include "core/Concurrency.h"
-#include "core/TensorUtils.hpp"
-
-namespace MNN {
-
-ConvInt8TiledExecutor::ConvInt8TiledExecutor(Backend* backend, const Convolution2D* convOp, std::shared_ptr<ResourceInt8> res): CPUConvolution(convOp->common(), backend), mResourceInt8(res), mMutableResource(res, backend) {
-    mValid = mMutableResource.mValid;
-}
-
-ConvInt8TiledExecutor::~ConvInt8TiledExecutor() {
-    // Do nothing
-}
-
-bool ConvInt8TiledExecutor::onClone(Backend* bn, const Op* op, Execution** dst) {
-    return false;
-}
-
-ErrorCode ConvInt8TiledExecutor::onResize(const std::vector<Tensor*>& inputs, const std::vector<Tensor*>& outputs) {
-    mMutableResource.updateInputOutputScale(TensorUtils::getQuantInfo(inputs[0]), TensorUtils::getQuantInfo(outputs[0]));
-    CPUConvolution::onResize(inputs, outputs);
-    ConvolutionTiledExecutor::setIm2ColParameter(mIm2ColParamter, mCommon, inputs[0], outputs[0], mPadX, mPadY, static_cast<CPUBackend*>(backend())->functions(), static_cast<CPUBackend*>(backend())->int8Functions());
-    return NO_ERROR;
-}
-
-void ConvInt8TiledExecutor::reorderWeight(Tensor* weight, const uint8_t* weightSrc, int SRC_UNIT, int UNIT, int ic, int oc, int kernelCount) {
-    auto weightDst = weight->host<uint8_t>();
-    memset(weightDst, 0, weight->size());
-    if (SRC_UNIT > UNIT) {
-        auto icDivU = UP_DIV(ic, UNIT);
-        for (int k = 0; k < kernelCount; ++k) {
-            const auto srcK = weightSrc + k;
-            for (int y = 0; y < ic; ++y) {
-                const int yOutSide    = y / UNIT;
-                const int yInSide     = y % UNIT;
-                const int yIndex      = yOutSide + k * icDivU;
-                const int ySubOutSide = yIndex / (SRC_UNIT / UNIT);
-                const int ySubInSide  = yIndex % (SRC_UNIT / UNIT);
-
-                auto dstY       = weightDst + ySubOutSide * weight->stride(1) + ySubInSide * UNIT + yInSide;
-                const auto srcY = srcK + y * kernelCount;
-                for (int x = 0; x < oc; ++x) {
-                    const int xOutSide = x / UNIT;
-                    const int xInSide  = x % UNIT;
-                    const int dstIndex = xOutSide * weight->stride(0) + xInSide * SRC_UNIT;
-                    const int srcIndex = x * kernelCount * ic;
-                    dstY[dstIndex]     = srcY[srcIndex];
-                }
-            }
-        }
-    } else {
-        for (int k = 0; k < kernelCount; ++k) {
-            auto icDivU = UP_DIV(ic, SRC_UNIT);
-            const auto srcK = weightSrc + k;
-            for (int y = 0; y < ic; ++y) {
-                const int yOutSide    = y / SRC_UNIT;
-                const int yInSide     = y % SRC_UNIT;
-
-                auto dstY       = weightDst + (yOutSide + k * icDivU)  * weight->stride(1) + yInSide;
-                const auto srcY = srcK + y * kernelCount;
-                for (int x = 0; x < oc; ++x) {
-                    const int xOutSide = x / UNIT;
-                    const int xInSide  = x % UNIT;
-                    const int dstIndex = xOutSide * weight->stride(0) + xInSide * SRC_UNIT;
-                    const int srcIndex = x * kernelCount * ic;
-                    dstY[dstIndex]     = srcY[srcIndex];
-                }
-            }
-        }
-    }
-}
-
-static bool _reorderWeightInside(Backend* bn, const Convolution2DCommon* common,
-                                 const std::shared_ptr<Tensor>& weightOrigin,
-                                 std::shared_ptr<Tensor>& weight) {
-    auto core = static_cast<CPUBackend*>(bn)->int8Functions();
-    auto gcore = static_cast<CPUBackend*>(bn)->functions();
-    int UNIT, SRC_UNIT, DST_XUNIT;
-    core->MNNGetGemmUnit(&UNIT, &SRC_UNIT, &DST_XUNIT);
-    // reorder weight, [oc, ic, k^2] => [oc/unit, ((ic/unit)*k^2)/(src_unit/unit), unit(oc), (src_unit/unit), unit(ic)]
-    int oc = common->outputCount(), ic = common->inputCount(), kernelCount = common->kernelX() * common->kernelY();
-    std::vector<int> shape;
-    if (SRC_UNIT > UNIT) {
-        MNN_ASSERT(SRC_UNIT % UNIT == 0);
-        shape = {UP_DIV(oc, UNIT), UP_DIV(UP_DIV(ic, UNIT) * kernelCount, SRC_UNIT / UNIT), UNIT, SRC_UNIT};
-    } else {
-        shape = {UP_DIV(oc, UNIT), UP_DIV(ic, SRC_UNIT) * kernelCount, UNIT, SRC_UNIT};
-    }
-
-    weight.reset(Tensor::createDevice<int8_t>(shape));
-
-    bool succ = bn->onAcquireBuffer(weight.get(), Backend::STATIC);
-    if (!succ) {
-        MNN_ERROR("Memory not enough");
-        return false;
-    }
-    ConvInt8TiledExecutor::reorderWeight(weight.get(), weightOrigin->host<uint8_t>(), SRC_UNIT, UNIT, ic, oc, kernelCount);
-    return true;
-}
-
-static void Getfp32Info (std::shared_ptr<CPUConvolution::Resource> resource, std::shared_ptr<Tensor> weightOrigin, const Convolution2D* conv2d, std::shared_ptr<ConvolutionCommon::Int8Common> quantCommon) {
-    // common parameters
-    int outputCount = conv2d->common()->outputCount();
-    auto core = static_cast<CPUBackend*>(resource->backend)->functions();
-    int LSize = conv2d->common()->inputCount() * conv2d->common()->kernelX() * conv2d->common()->kernelY();
-    int ocUp4 = ROUND_UP(outputCount, core->pack);
-    
-    int dequantCnt = quantCommon->alpha.size();
-    if (quantCommon->asymmetric) {
-        dequantCnt /= 2;
-    }
-    int blockNum = dequantCnt / outputCount;
-    int scaleSize = blockNum * ocUp4; // pack size.
-    int blockSize = LSize / blockNum;
-    int originOffset = 0;
-    if (quantCommon->canUseInt4) {
-        originOffset = -8;
-    }
-
-    // Save weight quant scale and bias: wf=scale*wi+bias
-    int bytes = 4;
-    resource->mDequantize.mScaleBias.reset(Tensor::createDevice<uint8_t>({2 * scaleSize * bytes}));
-    auto success = resource->backend->onAcquireBuffer(resource->mDequantize.mScaleBias.get(), Backend::STATIC);
-    if (!success) {
-        MNN_ERROR("Alloc denquant scaleBias memory error\n");
-        return;
-    }
-    auto alphaPtr = resource->mDequantize.mScaleBias->host<float>();
-    auto biasPtr = reinterpret_cast<float*>(reinterpret_cast<uint8_t*>(alphaPtr) + scaleSize * bytes);
-    ::memset(alphaPtr, 1, scaleSize * bytes);
-    ::memset(biasPtr, 0, scaleSize * bytes);
-    auto quanInfoPtr = quantCommon->alpha.get();
-    int h = quantCommon->alpha.size();
-    if (quantCommon->asymmetric) {
-        for (int i = 0; i < blockNum; ++i) {
-            auto dstAlpha = alphaPtr + i * ocUp4;
-            auto dstBias  = biasPtr + i * ocUp4;
-            for (int j = 0; j < outputCount; ++j) {
-                int scaleIndex = j * blockNum + i;
-                dstAlpha[j] = quanInfoPtr[2 * scaleIndex + 1];
-                dstBias[j] = quanInfoPtr[2 * scaleIndex] + (float)originOffset * dstAlpha[j];
-            }
-        }
-
-    } else {
-        for (int i = 0; i < blockNum; ++i) {
-            auto dstAlpha = alphaPtr + i * ocUp4;
-            auto dstBias  = biasPtr + i * ocUp4;
-            for (int j = 0; j < outputCount; ++j) {
-                int scaleIndex = j * blockNum + i;
-                dstAlpha[j] = quanInfoPtr[scaleIndex];
-                dstBias[j] = (float)originOffset * dstAlpha[j];
-            }
-        }
-    }
-    // Save float weight kernel sum
-    resource->mWeightKernelSum.reset(Tensor::createDevice<uint8_t>({bytes * ocUp4}));
-    success = resource->backend->onAcquireBuffer(resource->mWeightKernelSum.get(), Backend::STATIC);
-    if (!success) {
-        MNN_ERROR("Alloc denquant mWeightKernelSum memory error\n");
-        return;
-    }
-    auto weightKernelSum = resource->mWeightKernelSum->host<float>();
-    auto realWeightData = weightOrigin->host<int8_t>();
-    ::memset(weightKernelSum, 0, resource->mWeightKernelSum->size());
-    for (int j = 0; j < outputCount; ++j) {
-        float sum = 0.f;
-        for (int k = 0; k < blockNum; ++k) {
-            int scaleIndex = k + j * blockNum;
-            float scale = 0;
-            float bias  = 0;
-            if (quantCommon->asymmetric) {
-                scale = quanInfoPtr[2 * scaleIndex + 1];
-                bias  = quanInfoPtr[2 * scaleIndex];
-            } else {
-                scale = quanInfoPtr[scaleIndex];
-                bias = 0;
-            }
-            int tmp = 0;
-            for (int i = 0; i < blockSize; ++i) {
-                int l_index = k * blockSize + i;
-                tmp += (int)realWeightData[j * blockNum * blockSize + l_index];
-            }
-            sum += (tmp * scale + blockSize * bias);
-        }
-        weightKernelSum[j] = sum;
-    }
-}
-
-DenseConvInt8TiledExecutor::DenseConvInt8TiledExecutor(Backend* backend, const Convolution2D* convOp, std::shared_ptr<ResourceInt8> res, bool dynamicQuantExe) : ConvInt8TiledExecutor(backend, convOp, res) {
-    std::shared_ptr<Tensor> weightOrigin = mResourceInt8->mWeightInt8;
-    std::shared_ptr<MNN::ConvolutionCommon::Int8Common> quanCommon ;
-    mDynamicQuantExe = dynamicQuantExe;
-    if (dynamicQuantExe) {
-        MNN_ASSERT(convOp->quanParameter() != nullptr && convOp->quanParameter()->buffer() != nullptr);
-        quanCommon = ConvolutionCommon::load(convOp, backend, false, true);
-        // fp32 weightKernelSum
-        mResource.reset(new CPUConvolution::Resource);
-        mResource->backend = backend;
-        Getfp32Info(mResource, weightOrigin, convOp, quanCommon); // Call this before reorder weight.
-    }
-    
-    mValid = _reorderWeightInside(backend, convOp->common(), weightOrigin, mResourceInt8->mWeightInt8);
-    if(!mValid) {
-        return;
-    }
-    auto core = static_cast<CPUBackend*>(backend)->int8Functions();
-    auto gcore = static_cast<CPUBackend*>(backend)->functions();
-    // offline quant
-    if (false == dynamicQuantExe) {
-        mGemmKernel = core->Int8GemmKernel;
-#ifdef MNN_USE_SSE
-        int actBits = convOp->symmetricQuan()->nbits();
-        if (actBits <= 7) {
-            mGemmKernel = core->Int8GemmKernelFast;
-        }
-#else
-        if(convOp->symmetricQuan()->method() == QuantizeAlgo_OVERFLOW_AWARE){
-            mGemmKernel = core->Int8GemmKernelFast;
-        }
-#endif
-        mResource.reset(new CPUConvolution::Resource);
-        CPUConvolution::makeResource(backend, mResource, convOp, mResourceInt8);
-        return;
-    }
-
-    // dynamic quant
-    int UNIT, SRC_UNIT, DST_XUNIT;
-    core->MNNGetGemmUnit(&UNIT, &SRC_UNIT, &DST_XUNIT);
-    bool needPermuteInt4weight = ((UNIT == 8 && SRC_UNIT == 8 && DST_XUNIT ==10) || (UNIT == 4 && SRC_UNIT == 8 && DST_XUNIT ==20) || (UNIT == 64 && SRC_UNIT == 4 && DST_XUNIT ==4));
-    mResource->mDequantize.bits = 8;
-    if (quanCommon->canUseInt4) {
-        mResourceInt8->mWeightAsymmetricQuant = true;
-        auto weightLength = mResourceInt8->mWeightInt8->size();
-        MNN_ASSERT(weightLength % 2 == 0);
-        mResource->mDequantize.bits = 4;
-        std::shared_ptr<MNN::Tensor> weightLow(Tensor::createDevice<uint8_t>( mResourceInt8->mWeightInt8->shape()));
-        auto res = mResource->backend->onAcquireBuffer(weightLow.get(), Backend::STATIC);
-        if (!res) {
-            MNN_ERROR("int4 weight acquire buffer error\n");
-            return ;
-        }
-        auto srcPtr = mResourceInt8->mWeightInt8->host<int8_t>();
-        auto dstPtr = weightLow->host<uint8_t>();
-        // Pack two int4-weight to one int8-weight.
-        if (false == needPermuteInt4weight) {
-            weightLength = UP_DIV(weightLength, 2);
-            for (int i=0; i < weightLength; ++i) {
-                int s0 = srcPtr[2 * i + 0];
-                int s1 = srcPtr[2 * i + 1];
-                int d = (s0 + 8) * 16 + (s1 + 8);
-                dstPtr[i] = d;
-            }
-        } else {
-            int permuteUnit = UNIT * SRC_UNIT;
-            int halfPermuteStride = static_cast<int32_t>(permuteUnit / 2);
-            for (int i = 0; i < weightLength / permuteUnit; ++i) {
-                auto src0 = srcPtr + i * permuteUnit;
-                auto dst0 = dstPtr + i * halfPermuteStride;
-                for (int j = 0; j < halfPermuteStride; ++j) {
-                    int s0 = src0[j];
-                    int s1 = src0[j + halfPermuteStride];
-                    int d = (s0 + 8) * 16 + (s1 + 8);
-                    dst0[j] = d;
-                }
-            }
-        }
-        // Update int4 weight to mWeightInt8.
-        mResourceInt8->mWeightInt8 = weightLow;
-    }
-    // Relu/Relu6 post parameters
-    auto postPtr = getPostParameters();
-    mResource->mReluThreshold.resize(2);
-    mResource->mReluThreshold[0] = postPtr[2];
-    mResource->mReluThreshold[1] = postPtr[3];
-    if (gcore->bytes == 2) {
-        gcore->MNNFp32ToLowp(mResource->mReluThreshold.data(), reinterpret_cast<int16_t*>(mResource->mReluThreshold.data()), 2);
-    }
-    if (mCommon->relu()) {
-        mResource->mReluThreshold[0] = 0.f;
-    }
-    if (mCommon->relu6()) {
-        mResource->mReluThreshold[0] = 0.f;
-        mResource->mReluThreshold[1] = 6.f;
-    }
-}
-
-DenseConvInt8TiledExecutor::DenseConvInt8TiledExecutor(Backend* backend, const Convolution2D* convOp, bool dynamicQuantExe, const DenseConvInt8TiledExecutor& exe)
-    : ConvInt8TiledExecutor(backend, convOp, exe.mResourceInt8), mGemmKernel(exe.mGemmKernel), mResource(exe.mResource), mDynamicQuantExe(dynamicQuantExe) {
-}
-
-DenseConvInt8TiledExecutor::~DenseConvInt8TiledExecutor() {
-    // Do nothing
-}
-
-bool DenseConvInt8TiledExecutor::onClone(Backend* bn, const Op* op, Execution** dst) {
-    if (nullptr == dst) {
-        return true;
-    }
-    auto exe = new DenseConvInt8TiledExecutor(bn, op->main_as_Convolution2D(), mDynamicQuantExe, *this);
-    if (!exe->valid()) {
-        return false;
-    }
-    *dst = exe;
-    return true;
-}
-
-void DenseConvInt8TiledExecutor::getPackParameter(int* Unit, int* srcUnit, int* DestUnit, const CoreInt8Functions* core) {
-    core->MNNGetGemmUnit(Unit, srcUnit, DestUnit);
-}
-
-
-ErrorCode DenseConvInt8TiledExecutor::onResize(const std::vector<Tensor*>& inputs, const std::vector<Tensor*>& outputs) {
-    mUseBatchQuan = (static_cast<CPUBackend*>(backend())->getRuntime()->hint().dynamicQuantOption == 1);
-    mUseBatchQuan &= mCommon->kernelY() == 1 && mCommon->kernelX() == 1
-        && outputs[0]->width() == inputs[0]->width() && outputs[0]->height() == inputs[0]->height()
-        && mCommon->strideX() == 1 && mCommon->strideY() == 1 && mCommon->padX() == 0 && mCommon->padY() == 0
-        && outputs[0]->height() == 1 && outputs[0]->width() == 1;
-    mUseBatchQuan &= mDynamicQuantExe;
-    mUseBatchQuan &= (inputs[0]->batch() > 1);
-    auto core = static_cast<CPUBackend*>(backend())->int8Functions();
-    auto gcore =static_cast<CPUBackend*>(backend())->functions();
-    int UNIT, SRC_UNIT, DST_XUNIT;
-    core->MNNGetGemmUnit(&UNIT, &SRC_UNIT, &DST_XUNIT);
-
-    if (mDynamicQuantExe == false) {
-        mMutableResource.updateInputOutputScale(TensorUtils::getQuantInfo(inputs[0]), TensorUtils::getQuantInfo(outputs[0]));
-        CPUConvolution::onResize(inputs, outputs);
-        ConvolutionTiledExecutor::setIm2ColParameter(mIm2ColParamter, mCommon, inputs[0], outputs[0], mPadX, mPadY, gcore, core);
-        mBlockNum = 1;
-    } else { // Dynamic Quant kernels
-        CPUConvolution::onResize(inputs, outputs);
-        // Gemm Kernel
-        mGemmKernel = core->Int8GemmKernel;
-        if (mResource->mDequantize.bits == 4) {
-            mGemmKernel = core->Int8GemmKernel_W4;
-        }
-        mQuantFunc = core->MNNFloat2Int8;
-        if (gcore->bytes == 2 && gcore->pack == 8) {
-            mGemmKernel = core->MNNGemmInt8AddBiasScale_Unit_FP16;
-            if (mResource->mDequantize.bits == 4) {
-                mGemmKernel = core->MNNGemmInt8AddBiasScale_w4_Unit_FP16;
-            }
-            mQuantFunc = core->DynamicQuanInput_ARM82;
-            mQuantAndReorderFunc = core->DynamicQuanInputAndReorder_ARM82;
-            
-        }
-        // A axisSum kernel
-        mSumByAxisLFunc = gcore->MNNSumByAxisLForMatmul_A;
-        if (gcore->bytes == 2 && gcore->pack == 8) { // use fp16
-            ConvolutionTiledExecutor::setIm2ColParameter(mIm2ColParamter, mCommon, inputs[0], outputs[0], mPadX, mPadY, gcore, core, 4);
-        } else {
-            ConvolutionTiledExecutor::setIm2ColParameter(mIm2ColParamter, mCommon, inputs[0], outputs[0], mPadX, mPadY, gcore, core);
-        }
-        int ocUp4 = ROUND_UP(outputs[0]->channel(), gcore->pack);
-        int alphaSize = mResource->mDequantize.mScaleBias->size() / (4 * 2);
-        mBlockNum  = alphaSize / ocUp4;
-    }
-    
-    // input scale buffer
-    int batch = inputs[0]->batch();
-//    mTempIm2ColBuffer.reset(Tensor::createDevice<int8_t>({mThreadNums, DST_XUNIT * mIm2ColCount * mResourceInt8->mWeightInt8->length(1) * SRC_UNIT}));
-    mInputDeqScales.reset(Tensor::createDevice<int8_t>({batch * 4}));
-    bool success = backend()->onAcquireBuffer(mInputDeqScales.get(), Backend::DYNAMIC);
-
-    // Im2col info
-    auto output = outputs[0];
-    const int threads = static_cast<CPUBackend*>(backend())->threadNumber();
-    auto planeSize = output->width() * output->height() * output->batch();
-    const int L2Size = 2048;
-    const int tileLimitByC = UP_DIV(L2Size, mIm2ColParamter.kernelCountUnit * SRC_UNIT);
-    int tileLimit = 0;
-    int outC    = output->channel();
-    int outC4 = UP_DIV(outC, gcore->pack);
-
-    if (threads < planeSize) { // Thread split by output nhw.
-        tileLimit = ALIMIN(tileLimitByC, UP_DIV(planeSize, threads));
-        mSplitByOc = false;
-    } else {
-        tileLimit = ALIMIN(tileLimitByC, planeSize);
-        auto ocPerThread = UP_DIV(outC4, threads);
-        auto threadNeed = UP_DIV(outC4, ocPerThread);
-        if (UNIT > gcore->pack) { // AVX512:UNIT=64,pack=16
-            MNN_ASSERT(UNIT % gcore->pack == 0);
-            int ocDivUnit = UP_DIV(outC4 * gcore->pack, UNIT);
-            ocPerThread = UP_DIV(ocDivUnit, threads);
-            threadNeed  = UP_DIV(ocDivUnit, ocPerThread);
-        }
-        mThreadNums = ALIMIN(threads, threadNeed);
-        mSplitByOc = true;
-
-        mDivides.resize(threads+1);
-        mDivides[0] = 0;
-        static_cast<const CPURuntime*>(backend()->getRuntime())->computeDivideSizes(outC4, mDivides.data() + 1);
-    }
-    mIm2ColCount = UP_DIV(tileLimit, DST_XUNIT);
-    auto DynamicDestUnit = DST_XUNIT * mIm2ColCount;
-    mTileCount        = UP_DIV(planeSize, DynamicDestUnit);
-    
-    if (threads < planeSize) {
-        mThreadNums = ALIMIN(threads, mTileCount);
-        mDivides.resize(threads+1);
-        mDivides[0] = 0;
-        static_cast<const CPURuntime*>(backend()->getRuntime())->computeDivideSizes(mTileCount, mDivides.data() + 1);
-    }
-    int ocUp4 = ROUND_UP(outC, gcore->pack);
-    int alphaSize = mResource->mDequantize.mScaleBias->size() / (4 * 2);
-
-    auto bufferAlloc = static_cast<CPUBackend*>(backend())->getBufferAllocator();
-    auto blitInfoSize = ConvolutionTiledExecutor::computeBlitInfoSize(DST_XUNIT * mIm2ColCount, mIm2ColParamter.ow, mIm2ColParamter.kernelX * mIm2ColParamter.kernelY, mThreadNums);
-    mBlitInfoStride = blitInfoSize.second;
-    mBlitInfo = bufferAlloc->alloc(blitInfoSize.first);
-    mTempIm2ColBuffer.reset(Tensor::createDevice<int8_t>({mThreadNums, DST_XUNIT * mIm2ColCount * mResourceInt8->mWeightInt8->length(1) * SRC_UNIT}));
-    mTempSrcSum.resize(mThreadNums * mBlockNum * DST_XUNIT * mIm2ColCount * 4); // Use 4 bytes to save kernel sum.
-
-    success &= backend()->onAcquireBuffer(mTempIm2ColBuffer.get(), Backend::DYNAMIC);
-    if (!success || mBlitInfo.invalid()) {
-        return OUT_OF_MEMORY;
-    }
-    if (false == mDynamicQuantExe) {
-        bufferAlloc->free(mBlitInfo);
-        backend()->onReleaseBuffer(mInputDeqScales.get(), Backend::DYNAMIC);
-        backend()->onReleaseBuffer(mTempIm2ColBuffer.get(), Backend::DYNAMIC);
-        return NO_ERROR;
-    }
-
-    
-    int inC   = inputs[0]->channel();
-    // set im2col tensor info
-    mQuantInput.reset((Tensor::createDevice<int8_t>({batch, mIm2ColParamter.ih, mIm2ColParamter.iw, ROUND_UP(inC, gcore->pack)})));
-    // set dynamic quant buffer
-    mTempMaxMinValueBuffer.reset(Tensor::createDevice<uint8_t>({mThreadNums, 2 * gcore->bytes}));
-    // set compute buffer
-    mDynamicBias.reset(Tensor::createDevice<uint8_t>({ocUp4 * 4}));
-    mScaleFuse.reset(Tensor::createDevice<uint8_t>({alphaSize * 4}));
-    
-    success &= backend()->onAcquireBuffer(mQuantInput.get(), Backend::DYNAMIC);
-    success &= backend()->onAcquireBuffer(mDynamicBias.get(), Backend::DYNAMIC);
-    success &= backend()->onAcquireBuffer(mTempMaxMinValueBuffer.get(), Backend::DYNAMIC);
-    success &= backend()->onAcquireBuffer(mScaleFuse.get(), Backend::DYNAMIC);
-    
-    if (mUseBatchQuan) {
-        int infobytes = 4; // use float32 to save dequant scale and quant scale.
-        int size = mThreadNums * batch * gcore->bytes + 2 * batch * infobytes;
-        mBatchQuantInfo.reset(Tensor::createDevice<int8_t>({size}));
-        success &= backend()->onAcquireBuffer(mBatchQuantInfo.get(), Backend::DYNAMIC);
-    }
-    if (!success) {
-        return OUT_OF_MEMORY;
-    }
-    bufferAlloc->free(mBlitInfo);
-    backend()->onReleaseBuffer(mInputDeqScales.get(), Backend::DYNAMIC);
-    backend()->onReleaseBuffer(mTempIm2ColBuffer.get(), Backend::DYNAMIC);
-    backend()->onReleaseBuffer(mQuantInput.get(), Backend::DYNAMIC);
-    backend()->onReleaseBuffer(mDynamicBias.get(), Backend::DYNAMIC);
-    backend()->onReleaseBuffer(mTempMaxMinValueBuffer.get(), Backend::DYNAMIC);
-    backend()->onReleaseBuffer(mScaleFuse.get(), Backend::DYNAMIC);
-    if (mUseBatchQuan) {
-        backend()->onReleaseBuffer(mBatchQuantInfo.get(), Backend::DYNAMIC);
-    }
-    return NO_ERROR;
-}
-
-ErrorCode DenseConvInt8TiledExecutor::onExecute(const std::vector<Tensor*>& inputs, const std::vector<Tensor*>& outputs) {
-    // Timer kernelTimer;
-    const auto input = inputs[0];
-    auto output      = outputs[0];
-    auto core = static_cast<CPUBackend*>(backend())->int8Functions();
-    auto gcore = static_cast<CPUBackend*>(backend())->functions();
-
-    int UNIT__, SRC_UNIT, DST_XUNIT;
-    core->MNNGetGemmUnit(&UNIT__, &SRC_UNIT, &DST_XUNIT);
-    auto blitProc = core->MNNPackC4Int8ForMatMul_A;
-    if ( mDynamicQuantExe && gcore->bytes == 2 && core->MNNPackC4Int8ForMatMul_A_ARM86FP16) {
-        blitProc = core->MNNPackC4Int8ForMatMul_A_ARM86FP16;
-    }
-    const int plane                  = output->batch() * mIm2ColParamter.oh * mIm2ColParamter.ow;
-    const int batch                  = input->batch();
-    const int PackUnit               = gcore->pack;
-    const int dstZStep               = plane * PackUnit;
-    const int ocDiv4                 = UP_DIV(output->channel(), PackUnit);
-    const int ocUp4                  = ROUND_UP(output->channel(), PackUnit);
-    const auto kernelCountUnitDouble = mIm2ColParamter.kernelCountUnit;
-    const auto col_buffer_unit_size  = kernelCountUnitDouble * DST_XUNIT * SRC_UNIT * sizeof(int8_t);
-    const auto col_buffer_size       = col_buffer_unit_size * mIm2ColCount;
-    const int dstBytes               = static_cast<CPUBackend*>(backend())->getBytes(backend(), output);
-    const int alphaSize              = mResource->mDequantize.mScaleBias->size() / (4 * 2);
-    const int blockL                  = kernelCountUnitDouble / mBlockNum; // source depthQuad for each block.
-    float weightBytes                = 1.f;
-    int weight_step_Y                = weightBytes * (UNIT__ * SRC_UNIT);
-    int src_step_Y                   = DST_XUNIT * SRC_UNIT;
-
-    auto inputDataPtr        = input->host<int8_t>();
-    auto im2colPtr           = mTempIm2ColBuffer->host<int8_t>();
-    const auto weightDataPtr = mResourceInt8->mWeightInt8->host<int8_t>();
-    auto srcKernelSumPtr     = mTempSrcSum.data();
-    auto weightDequantBias = mResource->mDequantize.mScaleBias->host<uint8_t>() + alphaSize * 4;
-
-    auto outputDataPtr = output->host<int8_t>();
-    auto biasPtr       = mMutableResource.mBiasFloat->host<uint8_t>();
-    auto scalePtr      = mMutableResource.mScaleFloat->host<uint8_t>();
-
-    auto inputZeroPoint  = mMutableResource.mInputZeroPoint;
-    auto inputScalePtr = mInputDeqScales->host<uint8_t>();
-    (reinterpret_cast<float*>(inputScalePtr))[0]     =  mMutableResource.mInputScale;
-
-    auto SingleDynamicQuant = [&] () {
-        const auto floatptr = input->host<float>();
-        auto int8ptr        = mQuantInput->host<int8_t>();
-        auto inputsize      = static_cast<CPUBackend*>(backend())->getTensorSize(inputs[0]);
-        float quantscale    = 0.f;
-        float dequantscale  = 0.f;
-        int zeropoint       = 0;
-
-         /* Count max and min value to compute input scale and zeropoint */
-        auto maxMinValPtr = mTempMaxMinValueBuffer->host<uint8_t>();
-        int threadNeed = mThreadNums;
-        auto inputSizeCount = UP_DIV(inputsize, mThreadNums);
-        if (inputSizeCount < 9) {
-            threadNeed = 1;
-            inputSizeCount = inputsize;
-        } else {
-            threadNeed = ALIMIN(UP_DIV(inputsize, inputSizeCount), mThreadNums);
-            inputSizeCount = UP_DIV(inputsize, threadNeed);
-        }
-        auto findMaxMinValueFunction = [&](int tId) {
-            auto perThreadWorkCount = ALIMIN(inputSizeCount, inputsize - tId * inputSizeCount);
-            auto minValPtrTid = reinterpret_cast<float*>(maxMinValPtr + tId * mTempMaxMinValueBuffer->stride(0));
-            auto maxValPtrTid = reinterpret_cast<float*>(maxMinValPtr + tId * mTempMaxMinValueBuffer->stride(0) + gcore->bytes);
-            auto inputDataPtrTid = reinterpret_cast<float*>(reinterpret_cast<uint8_t*>(floatptr) + tId * inputSizeCount * gcore->bytes);
-            gcore->MNNCountMaxMinValue(inputDataPtrTid, minValPtrTid, maxValPtrTid, perThreadWorkCount);
-        };
-        MNN_CONCURRENCY_BEGIN(tId, threadNeed) {
-            findMaxMinValueFunction((int)tId);
-        }
-        MNN_CONCURRENCY_END();
-        if (threadNeed > 1) {
-            gcore->MNNCountMaxMinValue(reinterpret_cast<float*>(maxMinValPtr),reinterpret_cast<float*>(maxMinValPtr), reinterpret_cast<float*>(maxMinValPtr + gcore->bytes), 2 * mThreadNums);
-        }
-        float maxVal = 0;
-        float minVal = 0;
-        if (gcore->bytes == 4) {
-            maxVal = (reinterpret_cast<float*>(maxMinValPtr))[1];
-            minVal = (reinterpret_cast<float*>(maxMinValPtr))[0];
-        }
-        if (gcore->bytes == 2) {
-            std::vector<float> _mVal(2);
-            gcore->MNNLowpToFp32(reinterpret_cast<int16_t*>(maxMinValPtr), _mVal.data(), 2);
-            maxVal = _mVal[1];
-            minVal = _mVal[0];
-        }
-
-        /* Dynamic quant */
-        float range = maxVal - minVal;
-        quantscale = 255.0f / range;
-        dequantscale = range / 255.0f;
-        zeropoint = static_cast<int32_t>(roundf(-minVal * 255.f / range) - 128.0f);
-        std::vector<float>qsVec(PackUnit, quantscale);
-        auto sizeDiv = UP_DIV(inputsize, PackUnit);
-        int inputPlane = input->batch() * mIm2ColParamter.iw * mIm2ColParamter.ih;
-        if (gcore->bytes == 2 && gcore->pack == 8 && inputPlane > 1) { // C8->C4
-            mQuantAndReorderFunc(floatptr, int8ptr, inputPlane, qsVec.data(), -128, 127, (ssize_t)zeropoint, UP_DIV(input->channel(), PackUnit), 4 * inputPlane);
-        } else {
-            mQuantFunc(floatptr, int8ptr, sizeDiv, qsVec.data(), -128, 127, (ssize_t)zeropoint);
-        }
-
-        /* bias float */
-        #ifdef MNN_USE_SSE
-        int offset = 128;
-    #else
-        int offset = 0;
-    #endif
-        auto biasfp32 = mMutableResource.mResource->mOriginBias->host<float>();
-        auto weightDequantScale = mResource->mDequantize.mScaleBias->host<float>();
-        float zerofp32 = (zeropoint + offset) * dequantscale;
-
-        gcore->MNNDynamicUpdateConvBiasScale(mDynamicBias->host<float>(), mScaleFuse->host<float>(), biasfp32, weightDequantScale, &dequantscale, mResource->mWeightKernelSum->host<float>(), &zerofp32, UP_DIV(output->channel(), 4), alphaSize);
-        // Move step for A and B for each block computing
-
-        inputZeroPoint = zeropoint;
-        (reinterpret_cast<float*>(inputScalePtr))[0]  = dequantscale;
-        biasPtr   = mDynamicBias->host<uint8_t>();
-        scalePtr  = mScaleFuse->host<uint8_t>();
-        inputDataPtr = int8ptr;
-    };
-
-    auto BatchDynamicQuant = [&]() {
-        // Allocate input max/sum/dequant/quant buffer
-        auto infobytes = 4;
-        auto dequantPtr = mBatchQuantInfo->host<uint8_t>();
-        auto quantPtr = dequantPtr + batch * infobytes;
-        auto maxPtr = mBatchQuantInfo->host<uint8_t>() + 2 * batch * infobytes;
-
-        // compute sum and absmax
-        int icDiv4 = UP_DIV(input->channel(), PackUnit);
-        int threadwork = UP_DIV(icDiv4, mThreadNums);
-        int threadNeed = UP_DIV(icDiv4, threadwork);
-        int threadTmp = ALIMIN(mThreadNums, threadNeed);
-        threadwork = UP_DIV(icDiv4, threadTmp);
-        MNN_CONCURRENCY_BEGIN(tId, threadTmp) {
-            int workCount = threadwork;
-            if (tId == threadTmp - 1) {
-                workCount = icDiv4 - tId * threadwork;
-            }
-            int icIndex = tId * threadwork;
-            auto inputData = reinterpret_cast<const float*>(input->host<uint8_t>() + icIndex * batch * PackUnit * gcore->bytes);
-            auto batchMax = reinterpret_cast<float*>(maxPtr + tId * batch * gcore->bytes);
-            gcore->MNNAbsMax(inputData, batchMax, workCount, batch, PackUnit);
-        }
-        MNN_CONCURRENCY_END();
-
-        // Compute quant scale
-        gcore->MNNQuantScale((float*)maxPtr, (float*)quantPtr, (float*)dequantPtr, threadTmp, batch);
-
-        // quant
-        MNN_CONCURRENCY_BEGIN(tId, threadTmp) {
-            int workCount = threadwork;
-            if (tId == threadTmp - 1) {
-                workCount = icDiv4 - tId * threadwork;
-            }
-            auto icIndex    = tId * threadwork;
-            auto inputData = reinterpret_cast<float*>(input->host<uint8_t>() + icIndex * batch * PackUnit * gcore->bytes);
-            auto int8ptr   = mQuantInput->host<int8_t>() + icIndex * batch * PackUnit;
-            auto scale_ptr = reinterpret_cast<float*>(quantPtr);
-            gcore->MNNDynamicQuant(inputData, int8ptr, scale_ptr, workCount, batch, PackUnit);
-        }
-        MNN_CONCURRENCY_END();
-        
-        inputZeroPoint = 0;
-        inputScalePtr     = (uint8_t*)dequantPtr;
-        inputDataPtr = mQuantInput->host<int8_t>();
-        biasPtr = mMutableResource.mResource->mOriginBias->host<uint8_t>();
-        scalePtr = mResource->mDequantize.mScaleBias->host<uint8_t>();
-    };
-    ssize_t oneScale = 1;
-    if (mUseBatchQuan) {
-        BatchDynamicQuant();
-        oneScale = 0;
-    } else if (mDynamicQuantExe) {
-        SingleDynamicQuant();
-    } else {
-        // offline quant.
-    }
-    
-    if (mResource->mDequantize.bits == 4) {
-        weightBytes   = 0.5;
-        weight_step_Y *= 0.5;
-    }
-    
-    SumByAxisParams sumParams;
-    sumParams.oneScale = oneScale;
-    sumParams.SRC_UNIT = SRC_UNIT;
-    sumParams.blockNum = mBlockNum;
-    sumParams.DST_XUNIT = DST_XUNIT;
-    sumParams.col_buffer_unit_size = col_buffer_unit_size;
-    sumParams.kernelCountUnitDouble = kernelCountUnitDouble;
-    
-    auto ThreadFunction = [&](int tId, int eStartIndex, int eEndIndex, int estep, int ocIndex) {
-        auto ocDivThread = ocDiv4;
-        if (mSplitByOc) { // Thread split by OC
-            ocDivThread = ALIMIN(mDivides[tId + 1] - mDivides[tId], ocDiv4 - mDivides[tId]);
-        }
-        float* reluPtr = mResource->mReluThreshold.data();
-        uint8_t* extraScale = nullptr; // input scale for batch dynamic quant.
-        QuanPostTreatParameters quanParam;
-        quanParam.blockNum = mBlockNum;
-        if (mUseBatchQuan) {
-            extraScale = inputScalePtr;
-        }
-#ifdef MNN_USE_SSE
-        quanParam.extraBias = mResource->mWeightKernelSum->host<float>() + ocIndex;
-#endif
-        if (dstBytes != 1) {
-            quanParam.useInt8 = 0;
-            quanParam.fp32minmax = reluPtr;
-        } else {
-            quanParam.maxValue = mMutableResource.mClampMax;
-            if (mResourceInt8->mRelu) {
-                quanParam.minValue = mMutableResource.mOutputZeroPoint;
-            } else {
-                quanParam.minValue = mMutableResource.mClampMin;
-            }
-        }
-        auto outputTid = outputDataPtr + ocIndex * plane * dstBytes;
-        const auto biasFloatTid = reinterpret_cast<float*>(biasPtr + ocIndex * 4);
-        const auto scaleFloatTid = reinterpret_cast<float*>(scalePtr + ocIndex * 4);
-        const auto weightDequanBiasTid  = reinterpret_cast<float*>(weightDequantBias + ocIndex * 4);
-        const auto weightPtrTid = weightDataPtr + static_cast<int32_t>(ocIndex * kernelCountUnitDouble * SRC_UNIT * weightBytes);
-        if (mBlockNum == 1) {
-            quanParam.biasFloat = biasFloatTid;
-            quanParam.scale = scaleFloatTid;
-            quanParam.weightQuanBias = weightDequanBiasTid;
-        }
-
-        auto colAddr        = im2colPtr + tId * mTempIm2ColBuffer->stride(0);
-        auto srcPtr     = (int8_t const **)(mBlitInfo.ptr() + tId * mBlitInfoStride.first);
-        auto el         = (int32_t *)(srcPtr + mBlitInfoStride.second);
-        auto xKernelSumPtrTid = reinterpret_cast<float*>(srcKernelSumPtr + tId * mBlockNum * DST_XUNIT * mIm2ColCount * 4);
-
-        int32_t info[6];
-        info[1] = mIm2ColParamter.iw * mIm2ColParamter.ih * batch;
-        info[2] = static_cast<int32_t>(col_buffer_unit_size);
-        info[3] = mIm2ColParamter.strideX;
-        info[5] = kernelCountUnitDouble;
-        for (int tIndex = eStartIndex; tIndex < eEndIndex; tIndex += estep) {
-            const int xIndexStart  = tIndex * DST_XUNIT * mIm2ColCount;
-            int realDstCount = ALIMIN(plane - xIndexStart, DST_XUNIT * mIm2ColCount);
-            auto ptrExtraScale = extraScale != nullptr ? (extraScale + xIndexStart * 4) : nullptr;
-            auto ptrInputscale = mUseBatchQuan == true ? (inputScalePtr + xIndexStart * 4) : inputScalePtr;
-            // im2col
-            auto res = ConvolutionTiledExecutor::turnIm2ColToBlitInfo((const float**)srcPtr, el, xIndexStart, realDstCount, mIm2ColParamter, (const uint8_t*)inputDataPtr, 1);
-            int number = res.first;
-            bool needZero = res.second;
-            if (needZero) {
-#ifdef MNN_USE_SSE
-                ::memset(colAddr, inputZeroPoint + 128, col_buffer_size);
-#else
-                ::memset(colAddr, inputZeroPoint, col_buffer_size);
-#endif
-            }
-            info[0] = number;
-            info[4] = realDstCount;
-            if (number > 0) {
-                blitProc(colAddr, srcPtr, info, el);
-            }
-            if (mResourceInt8->mWeightAsymmetricQuant) {
-                mSumByAxisLFunc(xKernelSumPtrTid, colAddr, (float*)ptrInputscale, realDstCount, sumParams);
-            }
-            auto outputInTilePtr = outputTid + xIndexStart * PackUnit * dstBytes;
-            auto colAddrTemp = colAddr;
-            auto ptrX = xKernelSumPtrTid;
-            if (mBlockNum == 1) {
-                do {
-                    int step = ALIMIN(DST_XUNIT, realDstCount);
-                    quanParam.srcKernelSum = ptrX;
-                    quanParam.extraScale = extraScale != nullptr ? (float*)ptrExtraScale : nullptr;
-                    mGemmKernel(outputInTilePtr, colAddrTemp, weightPtrTid, kernelCountUnitDouble, dstZStep * dstBytes, ocDivThread, &quanParam, step);
-                    ptrX += step;
-                    realDstCount-=step;
-                    outputInTilePtr += DST_XUNIT * PackUnit * dstBytes;
-                    colAddrTemp += col_buffer_unit_size;
-                    ptrExtraScale = extraScale != nullptr ? (ptrExtraScale + step * 4) : nullptr;
-                } while(realDstCount > 0);
-            } else { // Now offline quant do not run into.
-                do {
-                    int step = ALIMIN(DST_XUNIT, realDstCount);
-                    quanParam.extraScale = extraScale != nullptr ? (float*)ptrExtraScale : nullptr;
-                    for (int k = 0; k < mBlockNum; ++k) {
-                        quanParam.biasFloat = nullptr;
-                        quanParam.fp32minmax = nullptr;
-                        if (k == 0) {
-                            quanParam.biasFloat = (float*)biasFloatTid;
-                        }
-                        if (k == mBlockNum - 1) {
-                            quanParam.fp32minmax = reluPtr;
-                        }
-                        quanParam.srcKernelSum = ptrX + k * step;
-                        quanParam.weightQuanBias = weightDequanBiasTid + k * ocUp4;
-                        quanParam.scale = (float*)(scaleFloatTid + k * ocUp4);
-
-                        mGemmKernel(outputInTilePtr, colAddrTemp + k * blockL * src_step_Y, weightPtrTid + k * blockL * weight_step_Y, blockL, dstZStep * dstBytes, ocDivThread, &quanParam, step);
-                    }
-                    ptrX += (step * mBlockNum);
-                    realDstCount-=step;
-                    outputInTilePtr += DST_XUNIT * PackUnit * dstBytes;
-                    colAddrTemp += col_buffer_unit_size;
-                    ptrExtraScale = extraScale != nullptr ? (ptrExtraScale + step * 4) : nullptr;
-                } while(realDstCount > 0);
-            }
-        }
-    };
-
-    if (!mSplitByOc) {
-        MNN_CONCURRENCY_BEGIN(tId, mThreadNums) {
-            ThreadFunction((int)tId, mDivides[tId], mDivides[tId + 1], 1, 0);
-        }
-        MNN_CONCURRENCY_END();
-    } else {
-        MNN_CONCURRENCY_BEGIN(tId, mThreadNums) {
-            int ocIndex = PackUnit * mDivides[tId];
-            ThreadFunction((int)tId, 0, mTileCount,1, ocIndex);
-        }
-        MNN_CONCURRENCY_END();
-    }
-
-    return NO_ERROR;
-}
-
-
-
-
-
-} // namespace MNN
->>>>>>> ba72bbdd
+} // namespace MNN