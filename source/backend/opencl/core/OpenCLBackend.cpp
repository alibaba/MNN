--- conflicted
+++ resolved
@@ -83,7 +83,6 @@
         mStaticBufferPool.reset(new BufferPool(mOpenCLRuntime->context(), CL_MEM_READ_WRITE | CL_MEM_ALLOC_HOST_PTR));
         mImagePool.reset(new ImagePool(mOpenCLRuntime->context()));
         mBufferPool.reset(new BufferPool(mOpenCLRuntime->context(), CL_MEM_READ_WRITE | CL_MEM_ALLOC_HOST_PTR));
-<<<<<<< HEAD
 
         #ifndef MNN_OPENCL_BUFFER_CLOSED
         if(mOpenCLRuntime->getGpuMemType() == BUFFER)
@@ -117,8 +116,6 @@
             mImageToNHWCBufferFloat = mOpenCLRuntime->buildKernel("buffer_to_image", "image_to_nhwc_buffer", buildOptions);
             mImageToNCHWBufferFloat = mOpenCLRuntime->buildKernel("buffer_to_image", "image_to_nchw_buffer", buildOptions);
         }
-=======
->>>>>>> 3ab87255
     }
 }
 
