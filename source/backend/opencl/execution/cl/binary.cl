#ifdef MNN_SUPPORT_FP16
#pragma OPENCL EXTENSION cl_khr_fp16 : enable
#endif
__constant sampler_t SAMPLER = CLK_NORMALIZED_COORDS_FALSE | CLK_ADDRESS_CLAMP | CLK_FILTER_NEAREST;
__kernel void binary_same_channel_broadcast(__read_only image2d_t input0, __read_only image2d_t input1, __write_only image2d_t output,
                    int4 shape, int2 whInput0, int2 whInput1, int2 whOutput) {
    int2 pos = (int2)(get_global_id(0), get_global_id(1));
    int4 nhwc = (int4)(pos.y/shape.y, pos.y%shape.y, pos.x%shape.z, pos.x/shape.z);
    if (nhwc.x >= shape.x && nhwc.w >= shape.w)
        return;

    FLOAT4 in0, in1;
    int2 pos0, pos1;

    if (whInput0.x == 1 && whInput0.y == 1) {
        pos0 = (int2)(nhwc.w*whInput0.x, 0);
        in0 = RI_F(input0, SAMPLER, pos0);
        pos1 = (int2)(nhwc.w*whOutput.x+nhwc.z, nhwc.x*whOutput.y+nhwc.y);
    } else if (whInput0.x == 1) { // Tensor 0 width length 1
        pos0 = (int2)(nhwc.w*whInput0.x, nhwc.x*whOutput.y+nhwc.y);
        in0 = RI_F(input0, SAMPLER, pos0);
        pos1 = (whInput1.y != 1) ?
            (int2)(nhwc.w*whOutput.x+nhwc.z, nhwc.x*whOutput.y+nhwc.y) :
            (int2)(nhwc.w*whOutput.x+nhwc.z, 0);
    } else if (whInput0.y == 1) { // Tensor 0 height length 1
        pos0 = (int2)(nhwc.w*whOutput.x+nhwc.z, 0);
        in0 = RI_F(input0, SAMPLER, pos0);
        pos1 = (whInput1.x != 1) ?
            (int2)(nhwc.w*whOutput.x+nhwc.z, nhwc.x*whOutput.y+nhwc.y) :
            (int2)(nhwc.w*whInput1.x, nhwc.x*whOutput.y+nhwc.y);
    } 
    in1 = RI_F(input1, SAMPLER, pos1);
    WI_F(output, pos, OPERATOR);
}

__kernel void binary_1toM_channel_broadcast_on_awh(__read_only image2d_t input0, __read_only image2d_t input1, __write_only image2d_t output,
                    int4 shape, int2 whInput0, int2 whInput1, int2 whOutput) {

    int2 pos = (int2)(get_global_id(0), get_global_id(1));
    int4 nhwc = (int4)(pos.y/shape.y, pos.y%shape.y, pos.x%shape.z, pos.x/shape.z);
    if (nhwc.x >= shape.x && nhwc.w >= shape.w)
        return;

    FLOAT4 in0, in1;
    int2 pos0, pos1;
    pos0 = (int2)(nhwc.z, nhwc.y);
    FLOAT4 value = RI_F(input0, SAMPLER, pos0);
    in0 = (FLOAT4)(value.x);

    if (whInput1.x != 1 && whInput1.y == 1) {
        pos1 = (int2)(nhwc.w*whOutput.x+nhwc.z, 0);
    } else if (whInput1.x == 1 && whInput1.y != 1) {
        pos1 = (int2)(nhwc.w*whInput1.x, nhwc.x*whOutput.y+nhwc.y);
    } else if (whInput1.x == 1 && whInput1.y == 1) {
        pos1 = (int2)(nhwc.w*whInput1.x, 0);
    } else {
        pos1 = (int2)(nhwc.w*whOutput.x+nhwc.z, nhwc.x*whOutput.y+nhwc.y);
    }
    in1 = RI_F(input1, SAMPLER, pos1);
    WI_F(output, pos, OPERATOR);
}

__kernel void binary_1toM_channel_broadcast_on_1wh(__read_only image2d_t input0, __read_only image2d_t input1, __write_only image2d_t output,
                    int4 shape, int2 whInput0, int2 whInput1, int2 whOutput) {

    int2 pos = (int2)(get_global_id(0), get_global_id(1));
    int4 nhwc = (int4)(pos.y/shape.y, pos.y%shape.y, pos.x%shape.z, pos.x/shape.z);
    if (nhwc.x >= shape.x && nhwc.w >= shape.w)
        return;

    FLOAT4 in0, in1;
    int2 pos0, pos1;
<<<<<<< HEAD

=======
>>>>>>> 412359a7
    if (whInput0.x == 1 && whInput0.y == 1) {
        pos0 = (int2)(0, 0);
        FLOAT4 value = RI_F(input0, SAMPLER, pos0);
        in0 = (FLOAT4)(value.x);
        pos1 = (int2)(nhwc.w*whOutput.x+nhwc.z, nhwc.x*whOutput.y+nhwc.y);
<<<<<<< HEAD
    } else if (whInput0.x == 1) { // Tensor 0 width length 1
=======
    }
    else if (whInput0.x == 1) { // Tensor 0 width length 1
>>>>>>> 412359a7
        pos0 = (int2)(0, nhwc.y);
        FLOAT4 value = RI_F(input0, SAMPLER, pos0);
        in0 = (FLOAT4)(value.x);
        pos1 = (whInput1.y != 1) ?
            (int2)(nhwc.w*whOutput.x+nhwc.z, nhwc.x*whOutput.y+nhwc.y) :
            (int2)(nhwc.w*whOutput.x+nhwc.z, 0);
    } else if (whInput0.y == 1) { // Tensor 0 height length 1
        pos0 = (int2)(nhwc.z, 0);
        FLOAT4 value = RI_F(input0, SAMPLER, pos0);
        in0 = (FLOAT4)(value.x);
        pos1 = (whInput1.x != 1) ?
<<<<<<< HEAD
            (int2)(nhwc.w*whOutput.x+nhwc.z, nhwc.x*whOutput.y+nhwc.y) :
            (int2)(nhwc.w*whInput1.x, nhwc.x*whOutput.y+nhwc.y);
=======
               (int2)(nhwc.w * whOutput.x + nhwc.z, nhwc.x * whOutput.y + nhwc.y) :
               (int2)(nhwc.w * whInput1.x, nhwc.x * whOutput.y + nhwc.y);
>>>>>>> 412359a7
    }
    in1 = RI_F(input1, SAMPLER, pos1);
    WI_F(output, pos, OPERATOR);
}

__kernel void binary(__read_only image2d_t input0, __read_only image2d_t input1, __write_only image2d_t output,
                            int4 shape, int2 whInput1, int4 input1NHWCStep) {
    int2 pos = (int2)(get_global_id(0), get_global_id(1));
    int4 nhwc = (int4)(pos.y/shape.y, pos.y%shape.y, pos.x%shape.z, pos.x/shape.z);
    if (nhwc.x < shape.x && nhwc.w < shape.w) {
            int4 nhwc1 = nhwc * input1NHWCStep;
            int2 pos1 = (int2)(nhwc1.w*whInput1.x+nhwc1.z, nhwc1.x*whInput1.y+nhwc1.y);
            FLOAT4 in0 = RI_F(input0, SAMPLER, pos);
            FLOAT4 in1 = RI_F(input1, SAMPLER, pos1);
            WI_F(output, pos, OPERATOR);
        }
}

__kernel void binary_value(__read_only image2d_t input0, __read_only image2d_t input1, __write_only image2d_t output,
                    int4 shape, int2 whInput1, int4 input1NHWCStep) {
    int2 pos = (int2)(get_global_id(0), get_global_id(1));
    int4 nhwc = (int4)(pos.y/shape.y, pos.y%shape.y, pos.x%shape.z, pos.x/shape.z);
    if (nhwc.x < shape.x && nhwc.w < shape.w) {
        int4 nhwc1 = nhwc * input1NHWCStep;
        int2 pos1 = (int2)(nhwc1.w*whInput1.x+nhwc1.z, nhwc1.x*whInput1.y+nhwc1.y);
        const FLOAT input1Data = RI_F(input1, SAMPLER, (int2)(0, 0)).x;
        FLOAT4 in0 = RI_F(input0, SAMPLER, pos);
        FLOAT4 in1 = (FLOAT4)(input1Data);
        WI_F(output, pos, OPERATOR);
    }
}

__kernel void imageCopy(__read_only image2d_t input, __write_only image2d_t output) {
    const int2 pos = (int2)(get_global_id(0), get_global_id(1));
    const int2 dim = get_image_dim(input);
    if (pos.x >= dim.x && pos.y >= dim.y) {
        return;
    }
    WI_F(output, pos, RI_F(input, SAMPLER, pos));
}<|MERGE_RESOLUTION|>--- conflicted
+++ resolved
@@ -70,21 +70,14 @@
 
     FLOAT4 in0, in1;
     int2 pos0, pos1;
-<<<<<<< HEAD
 
-=======
->>>>>>> 412359a7
     if (whInput0.x == 1 && whInput0.y == 1) {
         pos0 = (int2)(0, 0);
         FLOAT4 value = RI_F(input0, SAMPLER, pos0);
         in0 = (FLOAT4)(value.x);
         pos1 = (int2)(nhwc.w*whOutput.x+nhwc.z, nhwc.x*whOutput.y+nhwc.y);
-<<<<<<< HEAD
-    } else if (whInput0.x == 1) { // Tensor 0 width length 1
-=======
     }
     else if (whInput0.x == 1) { // Tensor 0 width length 1
->>>>>>> 412359a7
         pos0 = (int2)(0, nhwc.y);
         FLOAT4 value = RI_F(input0, SAMPLER, pos0);
         in0 = (FLOAT4)(value.x);
@@ -96,13 +89,8 @@
         FLOAT4 value = RI_F(input0, SAMPLER, pos0);
         in0 = (FLOAT4)(value.x);
         pos1 = (whInput1.x != 1) ?
-<<<<<<< HEAD
-            (int2)(nhwc.w*whOutput.x+nhwc.z, nhwc.x*whOutput.y+nhwc.y) :
-            (int2)(nhwc.w*whInput1.x, nhwc.x*whOutput.y+nhwc.y);
-=======
                (int2)(nhwc.w * whOutput.x + nhwc.z, nhwc.x * whOutput.y + nhwc.y) :
                (int2)(nhwc.w * whInput1.x, nhwc.x * whOutput.y + nhwc.y);
->>>>>>> 412359a7
     }
     in1 = RI_F(input1, SAMPLER, pos1);
     WI_F(output, pos, OPERATOR);
