<<<<<<< HEAD
//
//  TensorUtils.cpp
//  MNN
//
//  Created by MNN on 2018/08/11.
//  Copyright © 2018, Alibaba Group Holding Limited
//

#include "core/TensorUtils.hpp"
#include <float.h>
#include <math.h>
#include <stdio.h>
#include <cmath>
#include <cstring>
#include <algorithm>
#include "core/Backend.hpp"
#include "core/Macro.h"
namespace MNN {
Tensor::InsideDescribe::NativeInsideDescribe* TensorUtils::getDescribe(const Tensor* tensor) {
    return tensor->mDescribe->mContent.get();
}
bool TensorUtils::regionIsFull(Tensor* input) {
    auto des = TensorUtils::getDescribe(input);
    int size = 1;
    for (int i = 0; i < input->dimensions(); ++i) {
        size *= input->length(i);
    }
    int regionSize = 0;
    for (auto& region : des->regions) {
        regionSize += region.size[1] * region.size[0] * region.size[2];
    }
    return regionSize == size;
}

Tensor::InsideDescribe::Region TensorUtils::makeFullSlice(Tensor* input) {
    Tensor::InsideDescribe::Region totalSlice;
    totalSlice.src.offset = 0;
    totalSlice.dst.offset = 0;
    totalSlice.origin     = input;
    for (int i = 0; i < input->dimensions(); ++i) {
        totalSlice.size[2] *= input->length(i);
    }
    totalSlice.dst.stride[1] = totalSlice.size[2];
    totalSlice.dst.stride[0] = totalSlice.size[2];
    totalSlice.src.stride[1] = totalSlice.size[2];
    totalSlice.src.stride[0] = totalSlice.size[2];
    return totalSlice;
}
bool TensorUtils::reshapeSlice(Tensor::InsideDescribe::Region& slice, int outside, int inside, int axis) {
    if (slice.size[1] == 1 && slice.size[0] == 1 && slice.size[2] == outside * inside * axis) {
        slice.size[0]       = outside;
        slice.size[2]       = inside;
        slice.size[1]       = axis;
        slice.dst.stride[0] = inside * axis;
        slice.dst.stride[1] = inside;

        auto originStride   = slice.src.stride[2];
        slice.src.stride[0] = originStride * inside * axis;
        slice.src.stride[1] = originStride * inside;
        return true;
    }
    if (slice.size[0] == outside && slice.size[1] == axis && slice.size[2] == inside) {
        return true;
    }
    return false;
}

void TensorUtils::setupTensorInfo(const Tensor* tensor, Tensor* wrapTensor, MNN_DATA_FORMAT mMidFormat) {
    TensorUtils::getDescribe(wrapTensor)->dimensionFormat = mMidFormat;
    auto tensorFormat                                     = TensorUtils::getDescribe(tensor)->dimensionFormat;
    bool originCaffeFormat = (tensorFormat == MNN_DATA_FORMAT_NCHW || tensorFormat == MNN_DATA_FORMAT_NC4HW4);
    bool wrapCaffeFormat   = (mMidFormat == MNN_DATA_FORMAT_NCHW || mMidFormat == MNN_DATA_FORMAT_NC4HW4);
    bool originTfFormat    = (tensorFormat == MNN_DATA_FORMAT_NHWC || tensorFormat == MNN_DATA_FORMAT_NHWC4);
    bool wrapTfFormat      = (mMidFormat == MNN_DATA_FORMAT_NHWC || mMidFormat == MNN_DATA_FORMAT_NHWC4);
    if ((originCaffeFormat && wrapCaffeFormat) || (originTfFormat && wrapTfFormat)) {
        TensorUtils::copyShape(tensor, wrapTensor);
    } else if (originCaffeFormat && wrapTfFormat) {
        for (int i = 1; i < wrapTensor->dimensions() - 1; ++i) {
            wrapTensor->setLength(i, tensor->length(i + 1));
        }
        wrapTensor->setLength(0, tensor->length(0));
        wrapTensor->setLength(wrapTensor->dimensions() - 1, tensor->length(1));
    } else if (originTfFormat && wrapCaffeFormat) {
        for (int i = 2; i < wrapTensor->dimensions(); ++i) {
            wrapTensor->setLength(i, tensor->length(i - 1));
        }
        wrapTensor->setLength(0, tensor->length(0));
        wrapTensor->setLength(1, tensor->length(tensor->dimensions() - 1));
    } else {
        // will not reach here
        MNN_ASSERT(false);
    }
    TensorUtils::setLinearLayout(wrapTensor);
    wrapTensor->buffer().type = tensor->getType();
}

void TensorUtils::copyShape(const Tensor* source, Tensor* dest, bool copyFormat, bool copyRef) {
    auto& ob      = dest->buffer();
    auto& ib      = source->buffer();
    ob.dimensions = ib.dimensions;
    ::memcpy(ob.dim, ib.dim, ib.dimensions * sizeof(halide_dimension_t));
    if (copyFormat) {
        getDescribe(dest)->dimensionFormat = getDescribe(source)->dimensionFormat;
    }
    if (copyRef) {
        auto dstDes = getDescribe(dest);
        auto srcDes = getDescribe(source);
        dstDes->regions = srcDes->regions;
        dstDes->quantAttr = srcDes->quantAttr;
        dstDes->type = srcDes->type;
        dest->buffer().type = source->getType();
    }
    adjustTensorForCompability(dest);
}

void TensorUtils::setShape(Tensor* dest, const std::vector<int>& alldims) {
    auto& ob      = dest->buffer();
    ob.dimensions = alldims.size();
    int stride = 1;
    for (int i = alldims.size() - 1; i >= 0; --i) {
        ob.dim[i].stride = stride;
        ob.dim[i].extent = alldims[i];
        stride *= alldims[i];
    }
    return;
}

void TensorUtils::setLinearLayout(Tensor* tensor) {
    auto& buffer = tensor->buffer();
    int size     = 1;
    for (int i = 0; i < buffer.dimensions; ++i) {
        auto index  = buffer.dimensions - i - 1;
        auto extent = buffer.dim[index].extent;
        if (1 == index && tensor->mDescribe->mContent->dimensionFormat == MNN_DATA_FORMAT_NC4HW4) {
            extent = ROUND_UP(extent, 4);
        }
        buffer.dim[index].stride = size;
        size *= extent;
    }
}

static const Tensor* createHostPlanar(const Tensor* source) {
    // check
    auto bnType        = MNN_FORWARD_CPU;
    auto tensorBackend = TensorUtils::getDescribeOrigin(source)->getBackend();
    if (tensorBackend) {
        bnType = tensorBackend->type();
    }
    bool device = bnType != MNN_FORWARD_CPU;
    bool chunky = TensorUtils::getDescribe(source)->dimensionFormat == MNN_DATA_FORMAT_NC4HW4;

    // no convert needed
    if (!device && !chunky) {
        return source;
    }

    // convert
    if (chunky) {
        Tensor* result = source->createHostTensorFromDevice(source, false);
        if (result->getDimensionType() == MNN::Tensor::TENSORFLOW) {
            TensorUtils::getDescribe(result)->dimensionFormat = MNN_DATA_FORMAT_NHWC;
        } else {
            TensorUtils::getDescribe(result)->dimensionFormat = MNN_DATA_FORMAT_NCHW;
        }
        TensorUtils::setLinearLayout(result);

        if (device) {
            void *host = ((Tensor *)source)->map(MNN::Tensor::MAP_TENSOR_READ, result->getDimensionType());
            if(host != nullptr) {
                ::memcpy(result->buffer().host, host, result->size());
            }
            ((Tensor *)source)->unmap(MNN::Tensor::MAP_TENSOR_READ,  result->getDimensionType(), host);
        } else {
            Backend::Info info;
            info.type = MNN_FORWARD_CPU;
            std::shared_ptr<Runtime> runtime(MNNGetExtraRuntimeCreator(MNN_FORWARD_CPU)->onCreate(info));
            auto backend = runtime->onCreate();
            backend->onCopyBuffer(source, result);
            delete backend;
        }
        return result;
    } else {
        return source->createHostTensorFromDevice(source, true);
    }
}

template <typename T>
static void copyTensorToFloat(const Tensor* source, double* dest) {
    auto srcData = source->host<T>();
    auto size    = source->elementSize();
    for (int i = 0; i < size; ++i) {
        dest[i] = srcData[i];
    }
}

static bool equals(const double* pa, const double* pb, size_t size, double tolerance, double epsilon, bool overall,
                   bool prints) {
    // get max if using overall torelance
    double max = fabs(pb[0]);
    if (overall) {
        for (int i = 1; i < size; i++) {
            max = std::max(max, fabs(pb[i]));
        }
    }

    // compare
    for (int i = 0; i < size; i++) {
        float va = pa[i], vb = pb[i];
        if (std::isinf(va) && std::isinf(vb)) {
            continue;
        }
        if (fabs(va) < epsilon && fabs(vb) < epsilon) {
            continue;
        }
        float div = overall ? max : fabsf(vb);
        if (fabsf(va - vb) / div > tolerance) {
            if (prints) {
                MNN_PRINT("%d: %f != %f\n", i, va, vb);
            }
            return false;
        }
    }
    return true;
}

bool TensorUtils::compareTensors(const Tensor* compare, const Tensor* expect, float tolerance, bool overall,
                                 bool printsErrors, bool printsTensors) {
    // type
    if (compare->getType().code != expect->getType().code || compare->getType().bits != expect->getType().bits) {
        if (printsErrors) {
            MNN_PRINT("NOT equal in type: %d/%d - %d/%d.\n", compare->getType().code, compare->getType().bits,
                      expect->getType().code, expect->getType().bits);
        }
        return false;
    }

    // dimensions
    if (compare->dimensions() != expect->dimensions()) {
        if (printsErrors) {
            MNN_PRINT("NOT equal in dimensions: %d - %d.\n", compare->dimensions(), expect->dimensions());
        }
        return false;
    }
    for (int i = 0; i < compare->dimensions(); i++) {
        if (compare->length(i) == expect->length(i)) {
            continue;
        }
        if (printsErrors) {
            MNN_PRINT("NOT equal in dimensions[%d]: %d - %d.\n", i, compare->length(i), expect->length(i));
        }
        return false;
    }

    // convert to host if needed
    auto a = createHostPlanar(compare), b = createHostPlanar(expect);

    // get value as double
    auto size = expect->elementSize();
    std::vector<double> expectValue(expect->elementSize(), 0.0f);
    std::vector<double> compareValue(compare->elementSize(), 0.0f);

    auto result = false;
    if (b->buffer().type.code == halide_type_uint) {
        switch (b->buffer().type.bits) {
            case 8:
                copyTensorToFloat<uint8_t>(a, compareValue.data());
                copyTensorToFloat<uint8_t>(b, expectValue.data());
                break;
            case 16:
                copyTensorToFloat<uint16_t>(a, compareValue.data());
                copyTensorToFloat<uint16_t>(b, expectValue.data());
                break;
            case 32:
                copyTensorToFloat<uint32_t>(a, compareValue.data());
                copyTensorToFloat<uint32_t>(b, expectValue.data());
                break;
            case 64:
                copyTensorToFloat<uint64_t>(a, compareValue.data());
                copyTensorToFloat<uint64_t>(b, expectValue.data());
                break;
            default:
                break;
        }
    } else if (b->buffer().type.code == halide_type_int) {
        switch (b->buffer().type.bits) {
            case 8:
                copyTensorToFloat<int8_t>(a, compareValue.data());
                copyTensorToFloat<int8_t>(b, expectValue.data());
                break;
            case 16:
                copyTensorToFloat<int16_t>(a, compareValue.data());
                copyTensorToFloat<int16_t>(b, expectValue.data());
                break;
            case 32:
                copyTensorToFloat<int32_t>(a, compareValue.data());
                copyTensorToFloat<int32_t>(b, expectValue.data());
                break;
            case 64:
                copyTensorToFloat<int64_t>(a, compareValue.data());
                copyTensorToFloat<int64_t>(b, expectValue.data());
                break;
            default:
                break;
        }
    } else if (b->buffer().type.code == halide_type_float) {
        switch (b->buffer().type.bits) {
            case 32:
                copyTensorToFloat<float>(a, compareValue.data());
                copyTensorToFloat<float>(b, expectValue.data());
                break;
            default:
                break;
        }
    } else {
        if (printsErrors) {
            MNN_PRINT("unsupported data type.");
        }
    }
    auto epsilon = FLT_EPSILON;
    if ((NULL != compareValue.data()) && (NULL != expectValue.data())) {
        result = equals(compareValue.data(), expectValue.data(), size, tolerance, epsilon, overall, printsErrors);
    }

    // clean up
    if (a != compare) {
        delete a;
    }
    if (b != expect) {
        delete b;
    }
    return result;
}

// is copy only region
bool TensorUtils::isCopyRegion(const Tensor::InsideDescribe::Region& region) {
    bool eq = true;
    for (int i = 0; i < 3; i++) {
        eq &= ((region.src.stride[i] == region.dst.stride[i]) || (region.size[i] <= 1));
    }
    return eq;
}

bool TensorUtils::isTransposeRegion(const Tensor::InsideDescribe::Region& region) {
    int srcOne = -1, dstOne = -1;
    for (int i = 0; i < 3; i++) {
        if (region.src.stride[i] == 1 && region.size[i] != 1) {
            if (srcOne >= 0/* || region.size[i] < 4*/) {
                return false;
            }
            srcOne = i;
        }
        if (region.dst.stride[i] == 1 && region.size[i] != 1) {
            if (dstOne >= 0/* || region.size[i] < 4*/) {
                return false;
            }
            dstOne = i;
        }
    }
    return srcOne >= 0 && dstOne >= 0 && srcOne != dstOne;
}

bool TensorUtils::isTileRegion(const Tensor::InsideDescribe::Region& region) {
    bool res = true;
    for (int i = 0; i < 3; i++) {
        if (region.src.stride[i] != 0 && region.size[i] > 1) {
            res &= (region.src.stride[i] == region.dst.stride[i]);
        }
    }
    return res;
}

bool TensorUtils::isDepthToSpaceRegions(const Tensor* output) {
    const auto& regions = TensorUtils::getDescribe(output)->regions;
    if (regions.empty()) {
        return false;
    }
    auto input = regions[0].origin;
    for (const auto region : regions) {
        if (region.origin != input) {
            return false;
        }
    }
    auto ic = input->channel();
    auto ih = input->height();
    auto iw = input->width();
    auto oc = output->channel();
    auto oh = output->height();
    auto ow = output->width();
    if (ic * ih * iw != oc * oh * ow) {
        return false;
    }
    int hblock = oh / ih;
    int wblock = ow / iw;
    if (hblock != wblock) {
        return false;
    }
    if (hblock * wblock * oc != ic) {
        return false;
    }
    if (regions.size() != hblock * wblock) {
        return false;
    }
    return true;
}

// compute offset through region
static inline int offsetCompute(const Tensor::InsideDescribe::Region& reg, int srcOffset, int dstOffset, bool backward) {
    const Tensor::InsideDescribe::View* src;
    const Tensor::InsideDescribe::View* dst;
    if (backward) {
        src = &reg.dst;
        dst = &reg.src;
    } else {
        src = &reg.src;
        dst = &reg.dst;
    }
    int res = 0;
    for (int i = 0; i < 3; i++) {
        if (reg.size[i] > 1) {
            res += (srcOffset / src->stride[i] - dstOffset / src->stride[i]) * dst->stride[i];
            srcOffset %= src->stride[i];
            dstOffset %= src->stride[i];
        }
    }
    return res;
}

// expand src stride with expand value
static inline bool expandSrc(std::vector<int>& src, std::vector<int>& dst, std::vector<int>& size, int expandValue) {
    if (expandValue <= 0) {
        return false;
    }
    for (int i = size.size()-1; i >= 0; i--) {
        int splitSize = expandValue / src[i];
        if (!(expandValue % src[i] || size[i] % splitSize)) {
            src.insert(src.begin()+i, expandValue);
            dst.insert(dst.begin()+i, splitSize * dst[i]);
            size[i] /= splitSize;
            size.insert(size.begin()+i+1, splitSize);
            return true;
        }
    }
    return false;
}
// expand stride and size with expand value
static inline bool expandStrideSize(int* src, int* dst, int* size, int& num, int expandValue) {
#define MNN_3_INT_INSERT(x, i, y) if (i == 2) { x[2] = y; } else if (i == 1) { x[2] = x[1]; x[1] = y; } else if (i == 0) { x[2] = x[1]; x[1] = x[0]; x[0] = y; } else { return false; }
    for (int i = num-1; i >= 0; i--) {
        int splitSize = expandValue / src[i];
        if (!(expandValue % src[i] || size[i] % splitSize)) {
            MNN_3_INT_INSERT(src, i, expandValue)
            MNN_3_INT_INSERT(dst, i, (splitSize * dst[i]))
            size[i] /= splitSize;
            MNN_3_INT_INSERT(size, (i+1), splitSize)
            if (++num > 3) return false;
            return true;
        }
    }
    return false;
#undef MNN_3_INT_INSERT
}

bool TensorUtils::refTensorContent(Tensor* dst, const Tensor* src) {
    auto des = TensorUtils::getDescribe(dst);
    auto srcDes = TensorUtils::getDescribe(src);
    auto desO = TensorUtils::getDescribeOrigin(dst);
    auto srcDesO = TensorUtils::getDescribeOrigin(src);
    bool needMalloc = dst->buffer().host != src->buffer().host || dst->buffer().device != src->buffer().device || des->extra.offset != srcDes->extra.offset;
    desO->setBackend(srcDesO->getBackend());
    dst->buffer().host = src->buffer().host;
    dst->buffer().device = src->buffer().device;
    dst->buffer().flags = src->buffer().flags;
    des->extra.offset = srcDes->extra.offset;
    des->group = -1;
    return needMalloc;
}

static bool _ClipDst(int* stride, int srcOffset, int dstOffset, const int* srcSize, const int* dstSize, const int sizeNum, int* dstMax, int* dstMin) {
    /* Compute The range of dx, dy, dz:
     s0 * (dx-sx) + s1 * (dy-sy) + s2 * (dz-sz) + (doff-soff) = 0
     Assume the region won't be overlapped, then extract doff -> s0*xd+ s1*yd+s2*zd, soff -> s0*xs+s1*ys+s2*zs
     xd-xs=xo, yd-ys=yo, zd-zs=zo
     then:
     dx-sx+xo = 0
     dy-sy+yo = 0
     dz-sz+zo = 0
     dx=sx-xo -> [max(0, -xo), max(0, min(sxr-xo, dxr))]
     dy,dz compute the same
     **/
    
    int offsetBias = dstOffset - srcOffset;
    if (sizeNum == 0) {
        // All stride is zero, then size will be all one
        return offsetBias == 0;
    }
    int o[3] = {0, 0, 0};
    int validIndex[3] = {0, 1, 2};
    if (sizeNum == 2) {
        if (stride[0] < stride[1]) {
            validIndex[0] = 1;
            validIndex[1] = 0;
        }
    } else if (sizeNum > 2) {
        int maxs = stride[0];
        int mins = stride[0];
        int maxi = 0;
        int mini = 0;
        // Sort index by stride
        for (int i=1; i<sizeNum; ++i) {
            int s = stride[i];
            if (s > maxs) {
                maxs = s;
                maxi = i;
            }
            if (s < mins) {
                mins = s;
                mini = i;
            }
        }
        for (int i=0; i<sizeNum; ++i) {
            if (i != maxi && i != mini) {
                validIndex[1] = i;
                break;
            }
        }
        validIndex[0] = maxi;
        validIndex[2] = mini;
    }
    // Compute offset
    for (int i=0; i<sizeNum; ++i) {
        int s = stride[validIndex[i]];
        int xs = srcOffset / s;
        int xd = dstOffset / s;
        o[validIndex[i]] = xd-xs;
        srcOffset = srcOffset % s;
        dstOffset = dstOffset % s;
    }
    if (0 != srcOffset || 0 != dstOffset) {
        return false;
    }
    for (int i=0; i<sizeNum; ++i) {
        dstMin[i] = ALIMAX(0, -o[i]);
        dstMax[i] = ALIMIN(srcSize[i]-o[i], dstSize[i]);
    }
    return true;
}
static bool _RegionValid(int* stride, int offset, int* size, int sizeNum, size_t limitSize) {
    int maxOffset = offset;
    int minOffset = offset;
    // Check start and end
    for (int i=0; i<sizeNum; ++i) {
        if (stride[i] > 0) {
            maxOffset += (stride[i] * (size[i] - 1));
        } else {
            minOffset += (stride[i] * (size[i] - 1));
        }
    }
    if (minOffset < 0 || maxOffset >= limitSize) {
        return false;
    }
    return true;
}
class TensorUtils::FuseRegionStatus {
public:
    enum Status {
        FUSE_SRC_COPY,
        FUSE_DST_COPY,
        FUSE_REGION_COMPUTE
    };
    void apply(const Tensor::InsideDescribe::Region& srcReg, Tensor::InsideDescribe::Region& dstReg) {
        switch (mStatus) {
            case FUSE_SRC_COPY:
                dstReg.origin = srcReg.origin;
                dstReg.src.offset += srcReg.src.offset - srcReg.dst.offset;
                break;
            case FUSE_DST_COPY:
                dstReg.origin = srcReg.origin;
                dstReg.dst = srcReg.dst;
                dstReg.src = srcReg.src;
                dstReg.src.offset = mSrcOff;
                dstReg.dst.offset = mDstOff;
                dstReg.size[0] = srcReg.size[0];
                dstReg.size[1] = srcReg.size[1];
                dstReg.size[2] = srcReg.size[2];
                break;
            case FUSE_REGION_COMPUTE:
            {
                if (dstSize[0] == 0) {
                    dstReg.size[0] = 0;
                    dstReg.origin = nullptr;
                    break;
                }
                for (int i=0; i<3; ++i) {
                    dstReg.size[i] = 1;
                    dstReg.src.stride[i] = 0;
                    dstReg.dst.stride[i] = 0;
                }
                int valid[3] = {0, 0, 0};
                int offset = 3 - dstNum;
                if (dstNum > sizeNum) {
                    for (int i = 2; i >= 0; i--) {
                        if (i < dstNum) {
                            if (dstSize[i] == 1) {
                                expandIdx = i;
                            }
                            dstReg.size[i+offset] = dstMax[i] - dstMin[i];
                            valid[i] = dstSize[i] > 1;
                        } else {
                            dstReg.size[i+offset] = 1;
                            valid[i] = 0;
                        }
                    }
                } else {
                    for (int i=0; i<dstNum; ++i) {
                        dstReg.size[i+offset] = dstMax[i] - dstMin[i];
                        valid[i] = dstSize[i] > 1 ? 1 : 0;
                    }
                }
                int idx = 0;
                for (int i = 0; i < 3; i++) {
                    if (valid[i] > 0 || i == expandIdx) {
                        dstReg.src.stride[i+offset] = newSrc[idx];
                        dstReg.dst.stride[i+offset] = dstDst[idx++];
                    }
                }
                dstReg.origin = srcReg.origin;
                dstReg.src.offset = newSrcOffset;
                dstReg.dst.offset = newDstOffset;
            }
                break;
            default:
                break;
        }
    }
    bool match(const Tensor::InsideDescribe::Region& srcReg, const Tensor::InsideDescribe::Region& dstReg) {
        // dont deal size > 1 && stride <= 0
        for (int i = 0; i < 3; i++) {
            if (srcReg.size[i] > 1 && (srcReg.src.stride[i] <= 0 || srcReg.dst.stride[i] <= 0)) {
                return false;
            }
            if (dstReg.size[i] > 1 && (dstReg.src.stride[i] <= 0 || dstReg.dst.stride[i] <= 0)) {
                return false;
            }
        }
        bool copyValid = true;
        // src data isnot full data of dst
        if (srcReg.dst.offset > dstReg.src.offset ||
            srcReg.dst.stride[1] > srcReg.size[2] ||
            srcReg.dst.stride[2] > srcReg.size[1] * srcReg.size[2]) {
            copyValid = false;
        }
        int dstTotalSize = 1, srcTotalSize = 1;
        int dstSrcMin = dstReg.src.offset;
        int dstSrcMax = dstSrcMin;
        int srcDstMin = srcReg.dst.offset;
        int srcDstMax = srcDstMin;
        for (int i = 0; i < 3; i++) {
            srcDstMax += srcReg.dst.stride[i] * (srcReg.size[i] - 1);
            dstSrcMax += dstReg.src.stride[i] * (dstReg.size[i] - 1);
            if (dstReg.size[i] > 1) {
                dstTotalSize *= dstReg.size[i];
            }
            if (srcReg.size[i] > 1) {
                srcTotalSize *= srcReg.size[i];
            }
        }
        // src data is not full data of dst
        if (dstTotalSize > srcTotalSize) {
            copyValid = false;
        }
        // Valid range is from srcReg: srcDstMin - srcDstMax, if dst's srcReg exceed, not valid for copy
        if (srcDstMin > dstSrcMin || srcDstMax < dstSrcMax) {
            copyValid = false;
        }
        // src copy fuse
        if (isCopyRegion(srcReg) && copyValid) {
            mStatus = FUSE_SRC_COPY;
            return true;
        }
        // dst copy fuse
        if (isCopyRegion(dstReg) && dstTotalSize == srcTotalSize && copyValid) {
            mSrcOff = dstReg.src.offset - srcReg.dst.offset;
            mDstOff = dstReg.dst.offset;
            mSrcOff = offsetCompute(srcReg, dstReg.src.offset, srcReg.dst.offset, true) + srcReg.src.offset;
            if (!(srcReg.src.stride[2] > 0 && mSrcOff % srcReg.src.stride[2] != 0)) {
                // when transpose + slice, offset is not align can't fuse
                mStatus = FUSE_DST_COPY;
                return true;
            }
        }
    #define MNN_3_INT_INIT(x, y) { x[0] = y; x[1] = y; x[2] = y; }
        MNN_3_INT_INIT(dstStride, -1)
        MNN_3_INT_INIT(srcStride, -1)
        expandIdx = -1;
    #undef MNN_3_INT_INIT
        srcNum = 0, dstNum = 0, sizeNum = 0;
        for (int i = 0; i < 3; i++) {
            if (srcReg.size[i] > 1) {
                srcStride[srcNum] = srcReg.dst.stride[i];
                srcDst[srcNum]    = srcReg.dst.stride[i];
                srcSrc[srcNum]    = srcReg.src.stride[i];
                srcSize[srcNum]   = srcReg.size[i];
                srcNum++;
            }
            if (dstReg.size[i] > 1) {
                dstStride[dstNum] = dstReg.src.stride[i];
                dstDst[dstNum]    = dstReg.dst.stride[i];
                dstSrc[dstNum]    = dstReg.src.stride[i];
                dstSize[dstNum]   = dstReg.size[i];
                dstNum++;
            }
        }
        sizeNum = dstNum;
    #define MNN_3_INT_DIFF(r, x, y, i) if ((x[i] != y[0]) && (x[i] != y[1]) && (x[i] != y[2])) { if (r > 0) { return false; } else { r = x[i]; } }
        int srcExtra = -1, dstExtra = -1;
        MNN_3_INT_DIFF(srcExtra, srcStride, dstStride, 0)
        MNN_3_INT_DIFF(srcExtra, srcStride, dstStride, 1)
        MNN_3_INT_DIFF(srcExtra, srcStride, dstStride, 2)
        MNN_3_INT_DIFF(dstExtra, dstStride, srcStride, 0)
        MNN_3_INT_DIFF(dstExtra, dstStride, srcStride, 1)
        MNN_3_INT_DIFF(dstExtra, dstStride, srcStride, 2)
    #undef MNN_3_INT_DIFF
        if (dstExtra > 0) {
            if (!expandStrideSize(srcDst, srcSrc, srcSize, srcNum, dstExtra)) {
                return false;
            }
        }
        if (srcExtra > 0) {
            if (!expandStrideSize(dstSrc, dstDst, dstSize, dstNum, srcExtra)) {
                return false;
            }
        }
        // reorder srcSrc to newSrc by align srcDst and dstSrc
        for (int i = 0; i < srcNum; i++) {
            int index = -1;
            for (int j = 0; j < dstNum; j++) {
                if (dstSrc[j] == srcDst[i]) {
                    index = j;
                    break;
                }
            }
            if (-1 == index) {
                return false;
            }
            newSrc[index] = srcSrc[i];
            newSrcSize[index] = srcSize[i];
        }
        // set final size and set expandIdx if expand val is 1
        newSrcOffset = offsetCompute(srcReg, dstReg.src.offset, srcReg.dst.offset, true) + srcReg.src.offset;
        bool valid = _ClipDst(dstSrc, srcReg.dst.offset, dstReg.src.offset, newSrcSize, dstSize, dstNum, dstMax, dstMin);
        if (!valid) {
            return false;
        }
        newDstOffset = dstReg.dst.offset;
        for (int i=0; i<dstNum; ++i) {
            if (dstMax[i] <= dstMin[i]) {
                // Set region as empty
                dstSize[0] = 0;
                dstSize[1] = 0;
                dstSize[2] = 0;
                break;
            }
            if (dstMin[i] > 0) {
                newDstOffset += dstMin[i] * dstDst[i];
                newSrcOffset += dstMin[i] * newSrc[i];
            }
        }
        mStatus = FUSE_REGION_COMPUTE;
        return true;
    }
private:
    int mStatus;
    int mSrcOff;
    int mDstOff;
    // general fuse
    int srcDst[3], srcSrc[3], dstSrc[3], dstDst[3], srcSize[3], dstSize[3], newSrc[3], dstStride[3], srcStride[3];
    int dstMin[3],dstMax[3];
    int newSrcSize[3];
    int srcNum, dstNum, sizeNum;
    int newSrcOffset;
    int newDstOffset;
    int expandIdx;
};

TensorUtils::FuseWrap::FuseWrap() {
    mStatus = new FuseRegionStatus;
}
TensorUtils::FuseWrap::~ FuseWrap() {
    delete mStatus;
}
bool TensorUtils::FuseWrap::match(const Tensor::InsideDescribe::Region& srcReg, const Tensor::InsideDescribe::Region& dstReg) {
    return mStatus->match(srcReg, dstReg);
}
void TensorUtils::FuseWrap::apply(const Tensor::InsideDescribe::Region& srcReg, Tensor::InsideDescribe::Region& dstReg) {
    mStatus->apply(srcReg, dstReg);
}

void TensorUtils::adjustTensorForCompability(Tensor* newTensor) {
    if (newTensor->dimensions() < 4) {
        for (int n = newTensor->dimensions(); n < 4; ++n) {
            newTensor->setLength(n, 1);
        }
    }
}

Tensor::DimensionType TensorUtils::getDimType(const Tensor* t) {
    auto format = TensorUtils::getDescribe(t)->dimensionFormat;
    switch (format) {
        case MNN_DATA_FORMAT_NCHW:
            return Tensor::CAFFE;
        case MNN_DATA_FORMAT_NC4HW4:
            return Tensor::CAFFE_C4;
        case MNN_DATA_FORMAT_NHWC:
            return Tensor::TENSORFLOW;
        default:
            break;
    }
    return Tensor::TENSORFLOW;
}

std::vector<float> TensorUtils::getQuantInfo(const Tensor* t) {
    float scale = getDescribe(t)->quantAttr ? getDescribe(t)->quantAttr->scale : 0.0f;
    float zero = getDescribe(t)->quantAttr ? getDescribe(t)->quantAttr->zero : 0.0f;
    float min = getDescribe(t)->quantAttr ? getDescribe(t)->quantAttr->min : -127.0f;
    float max = getDescribe(t)->quantAttr ? getDescribe(t)->quantAttr->max : 127.0f;
    return {scale, zero, min, max};
}

Tensor::InsideDescribe* TensorUtils::getDescribeOrigin(const Tensor* tensor) {
    return tensor->mDescribe;
}
size_t TensorUtils::getRawSize(const Tensor* t) {
    size_t len = 1;
    int dim = t->dimensions();
    for (int i=0; i<dim; ++i) {
        len *= (size_t)t->length(i);
    }
    return len;
}
void TensorUtils::setRasterInputs(Command* cmd) {
    auto& regions = TensorUtils::getDescribe(cmd->outputs[0])->regions;
    cmd->inputs.resize(regions.size());
    for (int i=0; i<regions.size(); ++i) {
#ifdef DEBUG
        for (int j=0; j<3; ++j) {
            MNN_ASSERT(regions[i].size[j] > 0);
        }
#endif
        cmd->inputs[i] = regions[i].origin;
        auto des = getDescribe(regions[i].origin);
    }
}

int TensorUtils::getTensorChannelPack(const Tensor* tensor) {
    auto srcDes = TensorUtils::getDescribe(tensor);
    return srcDes->support_pack16 ? srcDes->channel_pack_num : 4;
}

void TensorUtils::setTensorChannelPack(const Tensor* tensor, int pack) {
    auto srcDes = TensorUtils::getDescribe(tensor);
    srcDes->channel_pack_num = srcDes->support_pack16 ? pack : 4;
}

void TensorUtils::setTensorSupportPack(const Tensor* tensor, bool flag) {
    auto srcDes = TensorUtils::getDescribe(tensor);
    srcDes->support_pack16 = flag;
}

void TensorUtils::setTensorPad(const Tensor* tensor, int left, int right, int bottom, int top) {
    auto srcDes = TensorUtils::getDescribe(tensor);
    srcDes->mPads.left = std::max(srcDes->mPads.left,left);
    srcDes->mPads.right = std::max(srcDes->mPads.right, right);
    srcDes->mPads.bottom = std::max(srcDes->mPads.bottom, bottom);
    srcDes->mPads.top = std::max(srcDes->mPads.top, top);
}

} // namespace MNN
=======
//
//  TensorUtils.cpp
//  MNN
//
//  Created by MNN on 2018/08/11.
//  Copyright © 2018, Alibaba Group Holding Limited
//

#include "core/TensorUtils.hpp"
#include <float.h>
#include <math.h>
#include <stdio.h>
#include <cmath>
#include <cstring>
#include <algorithm>
#include "core/Backend.hpp"
#include "core/Macro.h"
namespace MNN {
Tensor::InsideDescribe::NativeInsideDescribe* TensorUtils::getDescribe(const Tensor* tensor) {
    return tensor->mDescribe->mContent.get();
}
bool TensorUtils::regionIsFull(Tensor* input) {
    auto des = TensorUtils::getDescribe(input);
    int size = 1;
    for (int i = 0; i < input->dimensions(); ++i) {
        size *= input->length(i);
    }
    int regionSize = 0;
    for (auto& region : des->regions) {
        regionSize += region.size[1] * region.size[0] * region.size[2];
    }
    return regionSize == size;
}

Tensor::InsideDescribe::Region TensorUtils::makeFullSlice(Tensor* input) {
    Tensor::InsideDescribe::Region totalSlice;
    totalSlice.src.offset = 0;
    totalSlice.dst.offset = 0;
    totalSlice.origin     = input;
    for (int i = 0; i < input->dimensions(); ++i) {
        totalSlice.size[2] *= input->length(i);
    }
    totalSlice.dst.stride[1] = totalSlice.size[2];
    totalSlice.dst.stride[0] = totalSlice.size[2];
    totalSlice.src.stride[1] = totalSlice.size[2];
    totalSlice.src.stride[0] = totalSlice.size[2];
    return totalSlice;
}
bool TensorUtils::reshapeSlice(Tensor::InsideDescribe::Region& slice, int outside, int inside, int axis) {
    if (slice.size[1] == 1 && slice.size[0] == 1 && slice.size[2] == outside * inside * axis) {
        slice.size[0]       = outside;
        slice.size[2]       = inside;
        slice.size[1]       = axis;
        slice.dst.stride[0] = inside * axis;
        slice.dst.stride[1] = inside;

        auto originStride   = slice.src.stride[2];
        slice.src.stride[0] = originStride * inside * axis;
        slice.src.stride[1] = originStride * inside;
        return true;
    }
    if (slice.size[0] == outside && slice.size[1] == axis && slice.size[2] == inside) {
        return true;
    }
    return false;
}

void TensorUtils::setupTensorInfo(const Tensor* tensor, Tensor* wrapTensor, MNN_DATA_FORMAT mMidFormat) {
    TensorUtils::getDescribe(wrapTensor)->dimensionFormat = mMidFormat;
    auto tensorFormat                                     = TensorUtils::getDescribe(tensor)->dimensionFormat;
    bool originCaffeFormat = (tensorFormat == MNN_DATA_FORMAT_NCHW || tensorFormat == MNN_DATA_FORMAT_NC4HW4);
    bool wrapCaffeFormat   = (mMidFormat == MNN_DATA_FORMAT_NCHW || mMidFormat == MNN_DATA_FORMAT_NC4HW4);
    bool originTfFormat    = (tensorFormat == MNN_DATA_FORMAT_NHWC || tensorFormat == MNN_DATA_FORMAT_NHWC4);
    bool wrapTfFormat      = (mMidFormat == MNN_DATA_FORMAT_NHWC || mMidFormat == MNN_DATA_FORMAT_NHWC4);
    if ((originCaffeFormat && wrapCaffeFormat) || (originTfFormat && wrapTfFormat)) {
        TensorUtils::copyShape(tensor, wrapTensor);
    } else if (originCaffeFormat && wrapTfFormat) {
        for (int i = 1; i < wrapTensor->dimensions() - 1; ++i) {
            wrapTensor->setLength(i, tensor->length(i + 1));
        }
        wrapTensor->setLength(0, tensor->length(0));
        wrapTensor->setLength(wrapTensor->dimensions() - 1, tensor->length(1));
    } else if (originTfFormat && wrapCaffeFormat) {
        for (int i = 2; i < wrapTensor->dimensions(); ++i) {
            wrapTensor->setLength(i, tensor->length(i - 1));
        }
        wrapTensor->setLength(0, tensor->length(0));
        wrapTensor->setLength(1, tensor->length(tensor->dimensions() - 1));
    } else {
        // will not reach here
        MNN_ASSERT(false);
    }
    TensorUtils::setLinearLayout(wrapTensor);
    wrapTensor->buffer().type = tensor->getType();
}

void TensorUtils::copyShape(const Tensor* source, Tensor* dest, bool copyFormat, bool copyRef) {
    auto& ob      = dest->buffer();
    auto& ib      = source->buffer();
    ob.dimensions = ib.dimensions;
    ::memcpy(ob.dim, ib.dim, ib.dimensions * sizeof(halide_dimension_t));
    if (copyFormat) {
        getDescribe(dest)->dimensionFormat = getDescribe(source)->dimensionFormat;
    }
    if (copyRef) {
        auto dstDes = getDescribe(dest);
        auto srcDes = getDescribe(source);
        dstDes->regions = srcDes->regions;
        dstDes->quantAttr = srcDes->quantAttr;
        dstDes->type = srcDes->type;
        dest->buffer().type = source->getType();
    }
    adjustTensorForCompability(dest);
}

void TensorUtils::setShape(Tensor* dest, const std::vector<int>& alldims) {
    auto& ob      = dest->buffer();
    ob.dimensions = alldims.size();
    int stride = 1;
    for (int i = alldims.size() - 1; i >= 0; --i) {
        ob.dim[i].stride = stride;
        ob.dim[i].extent = alldims[i];
        stride *= alldims[i];
    }
    return;
}

void TensorUtils::setLinearLayout(Tensor* tensor) {
    auto& buffer = tensor->buffer();
    int size     = 1;
    for (int i = 0; i < buffer.dimensions; ++i) {
        auto index  = buffer.dimensions - i - 1;
        auto extent = buffer.dim[index].extent;
        if (1 == index && tensor->mDescribe->mContent->dimensionFormat == MNN_DATA_FORMAT_NC4HW4) {
            extent = ROUND_UP(extent, 4);
        }
        buffer.dim[index].stride = size;
        size *= extent;
    }
}

static const Tensor* createHostPlanar(const Tensor* source) {
    // check
    auto bnType        = MNN_FORWARD_CPU;
    auto tensorBackend = TensorUtils::getDescribeOrigin(source)->getBackend();
    if (tensorBackend) {
        bnType = tensorBackend->type();
    }
    bool device = bnType != MNN_FORWARD_CPU;
    bool chunky = TensorUtils::getDescribe(source)->dimensionFormat == MNN_DATA_FORMAT_NC4HW4;

    // no convert needed
    if (!device && !chunky) {
        return source;
    }

    // convert
    if (chunky) {
        Tensor* result = source->createHostTensorFromDevice(source, false);
        if (result->getDimensionType() == MNN::Tensor::TENSORFLOW) {
            TensorUtils::getDescribe(result)->dimensionFormat = MNN_DATA_FORMAT_NHWC;
        } else {
            TensorUtils::getDescribe(result)->dimensionFormat = MNN_DATA_FORMAT_NCHW;
        }
        TensorUtils::setLinearLayout(result);

        if (device) {
            void *host = ((Tensor *)source)->map(MNN::Tensor::MAP_TENSOR_READ, result->getDimensionType());
            if(host != nullptr) {
                ::memcpy(result->buffer().host, host, result->size());
            }
            ((Tensor *)source)->unmap(MNN::Tensor::MAP_TENSOR_READ,  result->getDimensionType(), host);
        } else {
            Backend::Info info;
            info.type = MNN_FORWARD_CPU;
            std::shared_ptr<Runtime> runtime(MNNGetExtraRuntimeCreator(MNN_FORWARD_CPU)->onCreate(info));
            auto backend = runtime->onCreate();
            backend->onCopyBuffer(source, result);
            delete backend;
        }
        return result;
    } else {
        return source->createHostTensorFromDevice(source, true);
    }
}

template <typename T>
static void copyTensorToFloat(const Tensor* source, double* dest) {
    auto srcData = source->host<T>();
    auto size    = source->elementSize();
    for (int i = 0; i < size; ++i) {
        dest[i] = srcData[i];
    }
}

static bool equals(const double* pa, const double* pb, size_t size, double tolerance, double epsilon, bool overall,
                   bool prints) {
    // get max if using overall torelance
    double max = fabs(pb[0]);
    if (overall) {
        for (int i = 1; i < size; i++) {
            max = std::max(max, fabs(pb[i]));
        }
    }

    // compare
    for (int i = 0; i < size; i++) {
        float va = pa[i], vb = pb[i];
        if (std::isinf(va) && std::isinf(vb)) {
            continue;
        }
        if (fabs(va) < epsilon && fabs(vb) < epsilon) {
            continue;
        }
        float div = overall ? max : fabsf(vb);
        if (fabsf(va - vb) / div > tolerance) {
            if (prints) {
                MNN_PRINT("%d: %f != %f\n", i, va, vb);
            }
            return false;
        }
    }
    return true;
}

bool TensorUtils::compareTensors(const Tensor* compare, const Tensor* expect, float tolerance, bool overall,
                                 bool printsErrors, bool printsTensors) {
    // type
    if (compare->getType().code != expect->getType().code || compare->getType().bits != expect->getType().bits) {
        if (printsErrors) {
            MNN_PRINT("NOT equal in type: %d/%d - %d/%d.\n", compare->getType().code, compare->getType().bits,
                      expect->getType().code, expect->getType().bits);
        }
        return false;
    }

    // dimensions
    if (compare->dimensions() != expect->dimensions()) {
        if (printsErrors) {
            MNN_PRINT("NOT equal in dimensions: %d - %d.\n", compare->dimensions(), expect->dimensions());
        }
        return false;
    }
    for (int i = 0; i < compare->dimensions(); i++) {
        if (compare->length(i) == expect->length(i)) {
            continue;
        }
        if (printsErrors) {
            MNN_PRINT("NOT equal in dimensions[%d]: %d - %d.\n", i, compare->length(i), expect->length(i));
        }
        return false;
    }

    // convert to host if needed
    auto a = createHostPlanar(compare), b = createHostPlanar(expect);

    // get value as double
    auto size = expect->elementSize();
    std::vector<double> expectValue(expect->elementSize(), 0.0f);
    std::vector<double> compareValue(compare->elementSize(), 0.0f);

    auto result = false;
    if (b->buffer().type.code == halide_type_uint) {
        switch (b->buffer().type.bits) {
            case 8:
                copyTensorToFloat<uint8_t>(a, compareValue.data());
                copyTensorToFloat<uint8_t>(b, expectValue.data());
                break;
            case 16:
                copyTensorToFloat<uint16_t>(a, compareValue.data());
                copyTensorToFloat<uint16_t>(b, expectValue.data());
                break;
            case 32:
                copyTensorToFloat<uint32_t>(a, compareValue.data());
                copyTensorToFloat<uint32_t>(b, expectValue.data());
                break;
            case 64:
                copyTensorToFloat<uint64_t>(a, compareValue.data());
                copyTensorToFloat<uint64_t>(b, expectValue.data());
                break;
            default:
                break;
        }
    } else if (b->buffer().type.code == halide_type_int) {
        switch (b->buffer().type.bits) {
            case 8:
                copyTensorToFloat<int8_t>(a, compareValue.data());
                copyTensorToFloat<int8_t>(b, expectValue.data());
                break;
            case 16:
                copyTensorToFloat<int16_t>(a, compareValue.data());
                copyTensorToFloat<int16_t>(b, expectValue.data());
                break;
            case 32:
                copyTensorToFloat<int32_t>(a, compareValue.data());
                copyTensorToFloat<int32_t>(b, expectValue.data());
                break;
            case 64:
                copyTensorToFloat<int64_t>(a, compareValue.data());
                copyTensorToFloat<int64_t>(b, expectValue.data());
                break;
            default:
                break;
        }
    } else if (b->buffer().type.code == halide_type_float) {
        switch (b->buffer().type.bits) {
            case 32:
                copyTensorToFloat<float>(a, compareValue.data());
                copyTensorToFloat<float>(b, expectValue.data());
                break;
            default:
                break;
        }
    } else {
        if (printsErrors) {
            MNN_PRINT("unsupported data type.");
        }
    }
    auto epsilon = FLT_EPSILON;
    if ((NULL != compareValue.data()) && (NULL != expectValue.data())) {
        result = equals(compareValue.data(), expectValue.data(), size, tolerance, epsilon, overall, printsErrors);
    }

    // clean up
    if (a != compare) {
        delete a;
    }
    if (b != expect) {
        delete b;
    }
    return result;
}

// is copy only region
bool TensorUtils::isCopyRegion(const Tensor::InsideDescribe::Region& region) {
    bool eq = true;
    for (int i = 0; i < 3; i++) {
        eq &= ((region.src.stride[i] == region.dst.stride[i]) || (region.size[i] <= 1));
    }
    return eq;
}

bool TensorUtils::isTransposeRegion(const Tensor::InsideDescribe::Region& region) {
    int srcOne = -1, dstOne = -1;
    for (int i = 0; i < 3; i++) {
        if (region.src.stride[i] == 1 && region.size[i] != 1) {
            if (srcOne >= 0/* || region.size[i] < 4*/) {
                return false;
            }
            srcOne = i;
        }
        if (region.dst.stride[i] == 1 && region.size[i] != 1) {
            if (dstOne >= 0/* || region.size[i] < 4*/) {
                return false;
            }
            dstOne = i;
        }
    }
    return srcOne >= 0 && dstOne >= 0 && srcOne != dstOne;
}

bool TensorUtils::isTileRegion(const Tensor::InsideDescribe::Region& region) {
    bool res = true;
    for (int i = 0; i < 3; i++) {
        if (region.src.stride[i] != 0 && region.size[i] > 1) {
            res &= (region.src.stride[i] == region.dst.stride[i]);
        }
    }
    return res;
}

bool TensorUtils::isDepthToSpaceRegions(const Tensor* output) {
    const auto& regions = TensorUtils::getDescribe(output)->regions;
    if (regions.empty()) {
        return false;
    }
    auto input = regions[0].origin;
    for (const auto region : regions) {
        if (region.origin != input) {
            return false;
        }
    }
    auto ic = input->channel();
    auto ih = input->height();
    auto iw = input->width();
    auto oc = output->channel();
    auto oh = output->height();
    auto ow = output->width();
    if (ic * ih * iw != oc * oh * ow) {
        return false;
    }
    int hblock = oh / ih;
    int wblock = ow / iw;
    if (hblock != wblock) {
        return false;
    }
    if (hblock * wblock * oc != ic) {
        return false;
    }
    if (regions.size() != hblock * wblock) {
        return false;
    }
    return true;
}

// compute offset through region
static inline int offsetCompute(const Tensor::InsideDescribe::Region& reg, int srcOffset, int dstOffset, bool backward) {
    const Tensor::InsideDescribe::View* src;
    const Tensor::InsideDescribe::View* dst;
    if (backward) {
        src = &reg.dst;
        dst = &reg.src;
    } else {
        src = &reg.src;
        dst = &reg.dst;
    }
    int res = 0;
    for (int i = 0; i < 3; i++) {
        if (reg.size[i] > 1) {
            res += (srcOffset / src->stride[i] - dstOffset / src->stride[i]) * dst->stride[i];
            srcOffset %= src->stride[i];
            dstOffset %= src->stride[i];
        }
    }
    return res;
}

// expand src stride with expand value
static inline bool expandSrc(std::vector<int>& src, std::vector<int>& dst, std::vector<int>& size, int expandValue) {
    if (expandValue <= 0) {
        return false;
    }
    for (int i = size.size()-1; i >= 0; i--) {
        int splitSize = expandValue / src[i];
        if (!(expandValue % src[i] || size[i] % splitSize)) {
            src.insert(src.begin()+i, expandValue);
            dst.insert(dst.begin()+i, splitSize * dst[i]);
            size[i] /= splitSize;
            size.insert(size.begin()+i+1, splitSize);
            return true;
        }
    }
    return false;
}
// expand stride and size with expand value
static inline bool expandStrideSize(int* src, int* dst, int* size, int& num, int expandValue) {
#define MNN_3_INT_INSERT(x, i, y) if (i == 2) { x[2] = y; } else if (i == 1) { x[2] = x[1]; x[1] = y; } else if (i == 0) { x[2] = x[1]; x[1] = x[0]; x[0] = y; } else { return false; }
    for (int i = num-1; i >= 0; i--) {
        int splitSize = expandValue / src[i];
        if (!(expandValue % src[i] || size[i] % splitSize)) {
            MNN_3_INT_INSERT(src, i, expandValue)
            MNN_3_INT_INSERT(dst, i, (splitSize * dst[i]))
            size[i] /= splitSize;
            MNN_3_INT_INSERT(size, (i+1), splitSize)
            if (++num > 3) return false;
            return true;
        }
    }
    return false;
#undef MNN_3_INT_INSERT
}

bool TensorUtils::refTensorContent(Tensor* dst, const Tensor* src) {
    auto des = TensorUtils::getDescribe(dst);
    auto srcDes = TensorUtils::getDescribe(src);
    auto desO = TensorUtils::getDescribeOrigin(dst);
    auto srcDesO = TensorUtils::getDescribeOrigin(src);
    bool needMalloc = dst->buffer().host != src->buffer().host || dst->buffer().device != src->buffer().device || des->extra.offset != srcDes->extra.offset;
    desO->setBackend(srcDesO->getBackend());
    dst->buffer().host = src->buffer().host;
    dst->buffer().device = src->buffer().device;
    dst->buffer().flags = src->buffer().flags;
    des->extra.offset = srcDes->extra.offset;
    des->group = -1;
    return needMalloc;
}

static bool _ClipDst(int* stride, int srcOffset, int dstOffset, const int* srcSize, const int* dstSize, const int sizeNum, int* dstMax, int* dstMin) {
    /* Compute The range of dx, dy, dz:
     s0 * (dx-sx) + s1 * (dy-sy) + s2 * (dz-sz) + (doff-soff) = 0
     Assume the region won't be overlapped, then extract doff -> s0*xd+ s1*yd+s2*zd, soff -> s0*xs+s1*ys+s2*zs
     xd-xs=xo, yd-ys=yo, zd-zs=zo
     then:
     dx-sx+xo = 0
     dy-sy+yo = 0
     dz-sz+zo = 0
     dx=sx-xo -> [max(0, -xo), max(0, min(sxr-xo, dxr))]
     dy,dz compute the same
     **/
    
    int offsetBias = dstOffset - srcOffset;
    if (sizeNum == 0) {
        // All stride is zero, then size will be all one
        return offsetBias == 0;
    }
    int o[3] = {0, 0, 0};
    int validIndex[3] = {0, 1, 2};
    if (sizeNum == 2) {
        if (stride[0] < stride[1]) {
            validIndex[0] = 1;
            validIndex[1] = 0;
        }
    } else if (sizeNum > 2) {
        int maxs = stride[0];
        int mins = stride[0];
        int maxi = 0;
        int mini = 0;
        // Sort index by stride
        for (int i=1; i<sizeNum; ++i) {
            int s = stride[i];
            if (s > maxs) {
                maxs = s;
                maxi = i;
            }
            if (s < mins) {
                mins = s;
                mini = i;
            }
        }
        for (int i=0; i<sizeNum; ++i) {
            if (i != maxi && i != mini) {
                validIndex[1] = i;
                break;
            }
        }
        validIndex[0] = maxi;
        validIndex[2] = mini;
    }
    // Compute offset
    for (int i=0; i<sizeNum; ++i) {
        int s = stride[validIndex[i]];
        int xs = srcOffset / s;
        int xd = dstOffset / s;
        o[validIndex[i]] = xd-xs;
        srcOffset = srcOffset % s;
        dstOffset = dstOffset % s;
    }
    if (0 != srcOffset || 0 != dstOffset) {
        return false;
    }
    int srcMax = 0;
    for (int i=0; i<sizeNum; ++i) {
        srcMax += srcSize[i] * stride[i];
        dstMin[i] = ALIMAX(0, -o[i]);
        dstMax[i] = ALIMIN(srcSize[i]-o[i], dstSize[i]);
    }
    // Check If dstMax is inside src, it means one region can't describe dst - src
    // TODO: Support slice region to support fuse
    for (int i=0; i<sizeNum; ++i) {
        if (dstMax[i] == dstSize[i]) {
            continue;
        }
        int bias = offsetBias + dstMax[i] * stride[i];
        if (bias < srcMax) {
            // for [dstMax, dstSize], exist value match formula
            return false;
        }
    }
    return true;
}
static bool _RegionValid(int* stride, int offset, int* size, int sizeNum, size_t limitSize) {
    int maxOffset = offset;
    int minOffset = offset;
    // Check start and end
    for (int i=0; i<sizeNum; ++i) {
        if (stride[i] > 0) {
            maxOffset += (stride[i] * (size[i] - 1));
        } else {
            minOffset += (stride[i] * (size[i] - 1));
        }
    }
    if (minOffset < 0 || maxOffset >= limitSize) {
        return false;
    }
    return true;
}
class TensorUtils::FuseRegionStatus {
public:
    enum Status {
        FUSE_SRC_COPY,
        FUSE_DST_COPY,
        FUSE_REGION_COMPUTE
    };
    void apply(const Tensor::InsideDescribe::Region& srcReg, Tensor::InsideDescribe::Region& dstReg) {
        switch (mStatus) {
            case FUSE_SRC_COPY:
                dstReg.origin = srcReg.origin;
                dstReg.src.offset += srcReg.src.offset - srcReg.dst.offset;
                break;
            case FUSE_DST_COPY:
                dstReg.origin = srcReg.origin;
                dstReg.dst = srcReg.dst;
                dstReg.src = srcReg.src;
                dstReg.src.offset = mSrcOff;
                dstReg.dst.offset = mDstOff;
                dstReg.size[0] = srcReg.size[0];
                dstReg.size[1] = srcReg.size[1];
                dstReg.size[2] = srcReg.size[2];
                break;
            case FUSE_REGION_COMPUTE:
            {
                if (dstSize[0] == 0) {
                    dstReg.size[0] = 0;
                    dstReg.origin = nullptr;
                    break;
                }
                for (int i=0; i<3; ++i) {
                    dstReg.size[i] = 1;
                    dstReg.src.stride[i] = 0;
                    dstReg.dst.stride[i] = 0;
                }
                int valid[3] = {0, 0, 0};
                int offset = 3 - dstNum;
                if (dstNum > sizeNum) {
                    for (int i = 2; i >= 0; i--) {
                        if (i < dstNum) {
                            if (dstSize[i] == 1) {
                                expandIdx = i;
                            }
                            dstReg.size[i+offset] = dstMax[i] - dstMin[i];
                            valid[i] = dstSize[i] > 1;
                        } else {
                            dstReg.size[i+offset] = 1;
                            valid[i] = 0;
                        }
                    }
                } else {
                    for (int i=0; i<dstNum; ++i) {
                        dstReg.size[i+offset] = dstMax[i] - dstMin[i];
                        valid[i] = dstSize[i] > 1 ? 1 : 0;
                    }
                }
                int idx = 0;
                for (int i = 0; i < 3; i++) {
                    if (valid[i] > 0 || i == expandIdx) {
                        dstReg.src.stride[i+offset] = newSrc[idx];
                        dstReg.dst.stride[i+offset] = dstDst[idx++];
                    }
                }
                dstReg.origin = srcReg.origin;
                dstReg.src.offset = newSrcOffset;
                dstReg.dst.offset = newDstOffset;
            }
                break;
            default:
                break;
        }
    }
    bool match(const Tensor::InsideDescribe::Region& srcReg, const Tensor::InsideDescribe::Region& dstReg) {
        // dont deal size > 1 && stride <= 0
        for (int i = 0; i < 3; i++) {
            if (srcReg.size[i] > 1 && (srcReg.src.stride[i] <= 0 || srcReg.dst.stride[i] <= 0)) {
                return false;
            }
            if (dstReg.size[i] > 1 && (dstReg.src.stride[i] <= 0 || dstReg.dst.stride[i] <= 0)) {
                return false;
            }
        }
        bool copyValid = true;
        // src data isnot full data of dst
        if (srcReg.dst.offset > dstReg.src.offset ||
            srcReg.dst.stride[1] > srcReg.size[2] ||
            srcReg.dst.stride[2] > srcReg.size[1] * srcReg.size[2]) {
            copyValid = false;
        }
        int dstTotalSize = 1, srcTotalSize = 1;
        int dstSrcMin = dstReg.src.offset;
        int dstSrcMax = dstSrcMin;
        int srcDstMin = srcReg.dst.offset;
        int srcDstMax = srcDstMin;
        for (int i = 0; i < 3; i++) {
            srcDstMax += srcReg.dst.stride[i] * (srcReg.size[i] - 1);
            dstSrcMax += dstReg.src.stride[i] * (dstReg.size[i] - 1);
            if (dstReg.size[i] > 1) {
                dstTotalSize *= dstReg.size[i];
            }
            if (srcReg.size[i] > 1) {
                srcTotalSize *= srcReg.size[i];
            }
        }
        // src data is not full data of dst
        if (dstTotalSize > srcTotalSize) {
            copyValid = false;
        }
        // Valid range is from srcReg: srcDstMin - srcDstMax, if dst's srcReg exceed, not valid for copy
        if (srcDstMin > dstSrcMin || srcDstMax < dstSrcMax) {
            copyValid = false;
        }
        // src copy fuse
        if (isCopyRegion(srcReg) && copyValid) {
            mStatus = FUSE_SRC_COPY;
            return true;
        }
        // dst copy fuse
        if (isCopyRegion(dstReg) && dstTotalSize == srcTotalSize && copyValid) {
            mSrcOff = dstReg.src.offset - srcReg.dst.offset;
            mDstOff = dstReg.dst.offset;
            mSrcOff = offsetCompute(srcReg, dstReg.src.offset, srcReg.dst.offset, true) + srcReg.src.offset;
            if (!(srcReg.src.stride[2] > 0 && mSrcOff % srcReg.src.stride[2] != 0)) {
                // when transpose + slice, offset is not align can't fuse
                mStatus = FUSE_DST_COPY;
                return true;
            }
        }
    #define MNN_3_INT_INIT(x, y) { x[0] = y; x[1] = y; x[2] = y; }
        MNN_3_INT_INIT(dstStride, -1)
        MNN_3_INT_INIT(srcStride, -1)
        expandIdx = -1;
    #undef MNN_3_INT_INIT
        srcNum = 0, dstNum = 0, sizeNum = 0;
        for (int i = 0; i < 3; i++) {
            if (srcReg.size[i] > 1) {
                srcStride[srcNum] = srcReg.dst.stride[i];
                srcDst[srcNum]    = srcReg.dst.stride[i];
                srcSrc[srcNum]    = srcReg.src.stride[i];
                srcSize[srcNum]   = srcReg.size[i];
                srcNum++;
            }
            if (dstReg.size[i] > 1) {
                dstStride[dstNum] = dstReg.src.stride[i];
                dstDst[dstNum]    = dstReg.dst.stride[i];
                dstSrc[dstNum]    = dstReg.src.stride[i];
                dstSize[dstNum]   = dstReg.size[i];
                dstNum++;
            }
        }
        sizeNum = dstNum;
    #define MNN_3_INT_DIFF(r, x, y, i) if ((x[i] != y[0]) && (x[i] != y[1]) && (x[i] != y[2])) { if (r > 0) { return false; } else { r = x[i]; } }
        int srcExtra = -1, dstExtra = -1;
        MNN_3_INT_DIFF(srcExtra, srcStride, dstStride, 0)
        MNN_3_INT_DIFF(srcExtra, srcStride, dstStride, 1)
        MNN_3_INT_DIFF(srcExtra, srcStride, dstStride, 2)
        MNN_3_INT_DIFF(dstExtra, dstStride, srcStride, 0)
        MNN_3_INT_DIFF(dstExtra, dstStride, srcStride, 1)
        MNN_3_INT_DIFF(dstExtra, dstStride, srcStride, 2)
    #undef MNN_3_INT_DIFF
        if (dstExtra > 0) {
            if (!expandStrideSize(srcDst, srcSrc, srcSize, srcNum, dstExtra)) {
                return false;
            }
        }
        if (srcExtra > 0) {
            if (!expandStrideSize(dstSrc, dstDst, dstSize, dstNum, srcExtra)) {
                return false;
            }
        }
        // reorder srcSrc to newSrc by align srcDst and dstSrc
        for (int i = 0; i < srcNum; i++) {
            int index = -1;
            for (int j = 0; j < dstNum; j++) {
                if (dstSrc[j] == srcDst[i]) {
                    index = j;
                    break;
                }
            }
            if (-1 == index) {
                return false;
            }
            newSrc[index] = srcSrc[i];
            newSrcSize[index] = srcSize[i];
        }
        // set final size and set expandIdx if expand val is 1
        newSrcOffset = offsetCompute(srcReg, dstReg.src.offset, srcReg.dst.offset, true) + srcReg.src.offset;
        bool valid = _ClipDst(dstSrc, srcReg.dst.offset, dstReg.src.offset, newSrcSize, dstSize, dstNum, dstMax, dstMin);
        if (!valid) {
            return false;
        }
        newDstOffset = dstReg.dst.offset;
        for (int i=0; i<dstNum; ++i) {
            if (dstMax[i] <= dstMin[i]) {
                // Set region as empty
                dstSize[0] = 0;
                dstSize[1] = 0;
                dstSize[2] = 0;
                break;
            }
            if (dstMin[i] > 0) {
                newDstOffset += dstMin[i] * dstDst[i];
                newSrcOffset += dstMin[i] * newSrc[i];
            }
        }
        mStatus = FUSE_REGION_COMPUTE;
        return true;
    }
private:
    int mStatus;
    int mSrcOff;
    int mDstOff;
    // general fuse
    int srcDst[3], srcSrc[3], dstSrc[3], dstDst[3], srcSize[3], dstSize[3], newSrc[3], dstStride[3], srcStride[3];
    int dstMin[3],dstMax[3];
    int newSrcSize[3];
    int srcNum, dstNum, sizeNum;
    int newSrcOffset;
    int newDstOffset;
    int expandIdx;
};

TensorUtils::FuseWrap::FuseWrap() {
    mStatus = new FuseRegionStatus;
}
TensorUtils::FuseWrap::~ FuseWrap() {
    delete mStatus;
}
bool TensorUtils::FuseWrap::match(const Tensor::InsideDescribe::Region& srcReg, const Tensor::InsideDescribe::Region& dstReg) {
    return mStatus->match(srcReg, dstReg);
}
void TensorUtils::FuseWrap::apply(const Tensor::InsideDescribe::Region& srcReg, Tensor::InsideDescribe::Region& dstReg) {
    mStatus->apply(srcReg, dstReg);
}

void TensorUtils::adjustTensorForCompability(Tensor* newTensor) {
    if (newTensor->dimensions() < 4) {
        for (int n = newTensor->dimensions(); n < 4; ++n) {
            newTensor->setLength(n, 1);
        }
    }
}

Tensor::DimensionType TensorUtils::getDimType(const Tensor* t) {
    auto format = TensorUtils::getDescribe(t)->dimensionFormat;
    switch (format) {
        case MNN_DATA_FORMAT_NCHW:
            return Tensor::CAFFE;
        case MNN_DATA_FORMAT_NC4HW4:
            return Tensor::CAFFE_C4;
        case MNN_DATA_FORMAT_NHWC:
            return Tensor::TENSORFLOW;
        default:
            break;
    }
    return Tensor::TENSORFLOW;
}

std::vector<float> TensorUtils::getQuantInfo(const Tensor* t) {
    float scale = getDescribe(t)->quantAttr ? getDescribe(t)->quantAttr->scale : 0.0f;
    float zero = getDescribe(t)->quantAttr ? getDescribe(t)->quantAttr->zero : 0.0f;
    float min = getDescribe(t)->quantAttr ? getDescribe(t)->quantAttr->min : -127.0f;
    float max = getDescribe(t)->quantAttr ? getDescribe(t)->quantAttr->max : 127.0f;
    return {scale, zero, min, max};
}

Tensor::InsideDescribe* TensorUtils::getDescribeOrigin(const Tensor* tensor) {
    return tensor->mDescribe;
}
size_t TensorUtils::getRawSize(const Tensor* t) {
    size_t len = 1;
    int dim = t->dimensions();
    for (int i=0; i<dim; ++i) {
        len *= (size_t)t->length(i);
    }
    return len;
}
void TensorUtils::setRasterInputs(Command* cmd) {
    auto& regions = TensorUtils::getDescribe(cmd->outputs[0])->regions;
    cmd->inputs.resize(regions.size());
    for (int i=0; i<regions.size(); ++i) {
#ifdef DEBUG
        for (int j=0; j<3; ++j) {
            MNN_ASSERT(regions[i].size[j] > 0);
        }
#endif
        cmd->inputs[i] = regions[i].origin;
        auto des = getDescribe(regions[i].origin);
    }
}

int TensorUtils::getTensorChannelPack(const Tensor* tensor) {
    auto srcDes = TensorUtils::getDescribe(tensor);
    return srcDes->support_pack16 ? srcDes->channel_pack_num : 4;
}

void TensorUtils::setTensorChannelPack(const Tensor* tensor, int pack) {
    auto srcDes = TensorUtils::getDescribe(tensor);
    srcDes->channel_pack_num = srcDes->support_pack16 ? pack : 4;
}

void TensorUtils::setTensorSupportPack(const Tensor* tensor, bool flag) {
    auto srcDes = TensorUtils::getDescribe(tensor);
    srcDes->support_pack16 = flag;
}

void TensorUtils::setTensorPad(const Tensor* tensor, int left, int right, int bottom, int top) {
    auto srcDes = TensorUtils::getDescribe(tensor);
    srcDes->mPads.left = std::max(srcDes->mPads.left,left);
    srcDes->mPads.right = std::max(srcDes->mPads.right, right);
    srcDes->mPads.bottom = std::max(srcDes->mPads.bottom, bottom);
    srcDes->mPads.top = std::max(srcDes->mPads.top, top);
}

} // namespace MNN
>>>>>>> b11b7037
<|MERGE_RESOLUTION|>--- conflicted
+++ resolved
@@ -1,4 +1,3 @@
-<<<<<<< HEAD
 //
 //  TensorUtils.cpp
 //  MNN
@@ -539,9 +538,23 @@
     if (0 != srcOffset || 0 != dstOffset) {
         return false;
     }
+    int srcMax = 0;
     for (int i=0; i<sizeNum; ++i) {
+        srcMax += srcSize[i] * stride[i];
         dstMin[i] = ALIMAX(0, -o[i]);
         dstMax[i] = ALIMIN(srcSize[i]-o[i], dstSize[i]);
+    }
+    // Check If dstMax is inside src, it means one region can't describe dst - src
+    // TODO: Support slice region to support fuse
+    for (int i=0; i<sizeNum; ++i) {
+        if (dstMax[i] == dstSize[i]) {
+            continue;
+        }
+        int bias = offsetBias + dstMax[i] * stride[i];
+        if (bias < srcMax) {
+            // for [dstMax, dstSize], exist value match formula
+            return false;
+        }
     }
     return true;
 }
@@ -875,897 +888,4 @@
     srcDes->mPads.top = std::max(srcDes->mPads.top, top);
 }
 
-} // namespace MNN
-=======
-//
-//  TensorUtils.cpp
-//  MNN
-//
-//  Created by MNN on 2018/08/11.
-//  Copyright © 2018, Alibaba Group Holding Limited
-//
-
-#include "core/TensorUtils.hpp"
-#include <float.h>
-#include <math.h>
-#include <stdio.h>
-#include <cmath>
-#include <cstring>
-#include <algorithm>
-#include "core/Backend.hpp"
-#include "core/Macro.h"
-namespace MNN {
-Tensor::InsideDescribe::NativeInsideDescribe* TensorUtils::getDescribe(const Tensor* tensor) {
-    return tensor->mDescribe->mContent.get();
-}
-bool TensorUtils::regionIsFull(Tensor* input) {
-    auto des = TensorUtils::getDescribe(input);
-    int size = 1;
-    for (int i = 0; i < input->dimensions(); ++i) {
-        size *= input->length(i);
-    }
-    int regionSize = 0;
-    for (auto& region : des->regions) {
-        regionSize += region.size[1] * region.size[0] * region.size[2];
-    }
-    return regionSize == size;
-}
-
-Tensor::InsideDescribe::Region TensorUtils::makeFullSlice(Tensor* input) {
-    Tensor::InsideDescribe::Region totalSlice;
-    totalSlice.src.offset = 0;
-    totalSlice.dst.offset = 0;
-    totalSlice.origin     = input;
-    for (int i = 0; i < input->dimensions(); ++i) {
-        totalSlice.size[2] *= input->length(i);
-    }
-    totalSlice.dst.stride[1] = totalSlice.size[2];
-    totalSlice.dst.stride[0] = totalSlice.size[2];
-    totalSlice.src.stride[1] = totalSlice.size[2];
-    totalSlice.src.stride[0] = totalSlice.size[2];
-    return totalSlice;
-}
-bool TensorUtils::reshapeSlice(Tensor::InsideDescribe::Region& slice, int outside, int inside, int axis) {
-    if (slice.size[1] == 1 && slice.size[0] == 1 && slice.size[2] == outside * inside * axis) {
-        slice.size[0]       = outside;
-        slice.size[2]       = inside;
-        slice.size[1]       = axis;
-        slice.dst.stride[0] = inside * axis;
-        slice.dst.stride[1] = inside;
-
-        auto originStride   = slice.src.stride[2];
-        slice.src.stride[0] = originStride * inside * axis;
-        slice.src.stride[1] = originStride * inside;
-        return true;
-    }
-    if (slice.size[0] == outside && slice.size[1] == axis && slice.size[2] == inside) {
-        return true;
-    }
-    return false;
-}
-
-void TensorUtils::setupTensorInfo(const Tensor* tensor, Tensor* wrapTensor, MNN_DATA_FORMAT mMidFormat) {
-    TensorUtils::getDescribe(wrapTensor)->dimensionFormat = mMidFormat;
-    auto tensorFormat                                     = TensorUtils::getDescribe(tensor)->dimensionFormat;
-    bool originCaffeFormat = (tensorFormat == MNN_DATA_FORMAT_NCHW || tensorFormat == MNN_DATA_FORMAT_NC4HW4);
-    bool wrapCaffeFormat   = (mMidFormat == MNN_DATA_FORMAT_NCHW || mMidFormat == MNN_DATA_FORMAT_NC4HW4);
-    bool originTfFormat    = (tensorFormat == MNN_DATA_FORMAT_NHWC || tensorFormat == MNN_DATA_FORMAT_NHWC4);
-    bool wrapTfFormat      = (mMidFormat == MNN_DATA_FORMAT_NHWC || mMidFormat == MNN_DATA_FORMAT_NHWC4);
-    if ((originCaffeFormat && wrapCaffeFormat) || (originTfFormat && wrapTfFormat)) {
-        TensorUtils::copyShape(tensor, wrapTensor);
-    } else if (originCaffeFormat && wrapTfFormat) {
-        for (int i = 1; i < wrapTensor->dimensions() - 1; ++i) {
-            wrapTensor->setLength(i, tensor->length(i + 1));
-        }
-        wrapTensor->setLength(0, tensor->length(0));
-        wrapTensor->setLength(wrapTensor->dimensions() - 1, tensor->length(1));
-    } else if (originTfFormat && wrapCaffeFormat) {
-        for (int i = 2; i < wrapTensor->dimensions(); ++i) {
-            wrapTensor->setLength(i, tensor->length(i - 1));
-        }
-        wrapTensor->setLength(0, tensor->length(0));
-        wrapTensor->setLength(1, tensor->length(tensor->dimensions() - 1));
-    } else {
-        // will not reach here
-        MNN_ASSERT(false);
-    }
-    TensorUtils::setLinearLayout(wrapTensor);
-    wrapTensor->buffer().type = tensor->getType();
-}
-
-void TensorUtils::copyShape(const Tensor* source, Tensor* dest, bool copyFormat, bool copyRef) {
-    auto& ob      = dest->buffer();
-    auto& ib      = source->buffer();
-    ob.dimensions = ib.dimensions;
-    ::memcpy(ob.dim, ib.dim, ib.dimensions * sizeof(halide_dimension_t));
-    if (copyFormat) {
-        getDescribe(dest)->dimensionFormat = getDescribe(source)->dimensionFormat;
-    }
-    if (copyRef) {
-        auto dstDes = getDescribe(dest);
-        auto srcDes = getDescribe(source);
-        dstDes->regions = srcDes->regions;
-        dstDes->quantAttr = srcDes->quantAttr;
-        dstDes->type = srcDes->type;
-        dest->buffer().type = source->getType();
-    }
-    adjustTensorForCompability(dest);
-}
-
-void TensorUtils::setShape(Tensor* dest, const std::vector<int>& alldims) {
-    auto& ob      = dest->buffer();
-    ob.dimensions = alldims.size();
-    int stride = 1;
-    for (int i = alldims.size() - 1; i >= 0; --i) {
-        ob.dim[i].stride = stride;
-        ob.dim[i].extent = alldims[i];
-        stride *= alldims[i];
-    }
-    return;
-}
-
-void TensorUtils::setLinearLayout(Tensor* tensor) {
-    auto& buffer = tensor->buffer();
-    int size     = 1;
-    for (int i = 0; i < buffer.dimensions; ++i) {
-        auto index  = buffer.dimensions - i - 1;
-        auto extent = buffer.dim[index].extent;
-        if (1 == index && tensor->mDescribe->mContent->dimensionFormat == MNN_DATA_FORMAT_NC4HW4) {
-            extent = ROUND_UP(extent, 4);
-        }
-        buffer.dim[index].stride = size;
-        size *= extent;
-    }
-}
-
-static const Tensor* createHostPlanar(const Tensor* source) {
-    // check
-    auto bnType        = MNN_FORWARD_CPU;
-    auto tensorBackend = TensorUtils::getDescribeOrigin(source)->getBackend();
-    if (tensorBackend) {
-        bnType = tensorBackend->type();
-    }
-    bool device = bnType != MNN_FORWARD_CPU;
-    bool chunky = TensorUtils::getDescribe(source)->dimensionFormat == MNN_DATA_FORMAT_NC4HW4;
-
-    // no convert needed
-    if (!device && !chunky) {
-        return source;
-    }
-
-    // convert
-    if (chunky) {
-        Tensor* result = source->createHostTensorFromDevice(source, false);
-        if (result->getDimensionType() == MNN::Tensor::TENSORFLOW) {
-            TensorUtils::getDescribe(result)->dimensionFormat = MNN_DATA_FORMAT_NHWC;
-        } else {
-            TensorUtils::getDescribe(result)->dimensionFormat = MNN_DATA_FORMAT_NCHW;
-        }
-        TensorUtils::setLinearLayout(result);
-
-        if (device) {
-            void *host = ((Tensor *)source)->map(MNN::Tensor::MAP_TENSOR_READ, result->getDimensionType());
-            if(host != nullptr) {
-                ::memcpy(result->buffer().host, host, result->size());
-            }
-            ((Tensor *)source)->unmap(MNN::Tensor::MAP_TENSOR_READ,  result->getDimensionType(), host);
-        } else {
-            Backend::Info info;
-            info.type = MNN_FORWARD_CPU;
-            std::shared_ptr<Runtime> runtime(MNNGetExtraRuntimeCreator(MNN_FORWARD_CPU)->onCreate(info));
-            auto backend = runtime->onCreate();
-            backend->onCopyBuffer(source, result);
-            delete backend;
-        }
-        return result;
-    } else {
-        return source->createHostTensorFromDevice(source, true);
-    }
-}
-
-template <typename T>
-static void copyTensorToFloat(const Tensor* source, double* dest) {
-    auto srcData = source->host<T>();
-    auto size    = source->elementSize();
-    for (int i = 0; i < size; ++i) {
-        dest[i] = srcData[i];
-    }
-}
-
-static bool equals(const double* pa, const double* pb, size_t size, double tolerance, double epsilon, bool overall,
-                   bool prints) {
-    // get max if using overall torelance
-    double max = fabs(pb[0]);
-    if (overall) {
-        for (int i = 1; i < size; i++) {
-            max = std::max(max, fabs(pb[i]));
-        }
-    }
-
-    // compare
-    for (int i = 0; i < size; i++) {
-        float va = pa[i], vb = pb[i];
-        if (std::isinf(va) && std::isinf(vb)) {
-            continue;
-        }
-        if (fabs(va) < epsilon && fabs(vb) < epsilon) {
-            continue;
-        }
-        float div = overall ? max : fabsf(vb);
-        if (fabsf(va - vb) / div > tolerance) {
-            if (prints) {
-                MNN_PRINT("%d: %f != %f\n", i, va, vb);
-            }
-            return false;
-        }
-    }
-    return true;
-}
-
-bool TensorUtils::compareTensors(const Tensor* compare, const Tensor* expect, float tolerance, bool overall,
-                                 bool printsErrors, bool printsTensors) {
-    // type
-    if (compare->getType().code != expect->getType().code || compare->getType().bits != expect->getType().bits) {
-        if (printsErrors) {
-            MNN_PRINT("NOT equal in type: %d/%d - %d/%d.\n", compare->getType().code, compare->getType().bits,
-                      expect->getType().code, expect->getType().bits);
-        }
-        return false;
-    }
-
-    // dimensions
-    if (compare->dimensions() != expect->dimensions()) {
-        if (printsErrors) {
-            MNN_PRINT("NOT equal in dimensions: %d - %d.\n", compare->dimensions(), expect->dimensions());
-        }
-        return false;
-    }
-    for (int i = 0; i < compare->dimensions(); i++) {
-        if (compare->length(i) == expect->length(i)) {
-            continue;
-        }
-        if (printsErrors) {
-            MNN_PRINT("NOT equal in dimensions[%d]: %d - %d.\n", i, compare->length(i), expect->length(i));
-        }
-        return false;
-    }
-
-    // convert to host if needed
-    auto a = createHostPlanar(compare), b = createHostPlanar(expect);
-
-    // get value as double
-    auto size = expect->elementSize();
-    std::vector<double> expectValue(expect->elementSize(), 0.0f);
-    std::vector<double> compareValue(compare->elementSize(), 0.0f);
-
-    auto result = false;
-    if (b->buffer().type.code == halide_type_uint) {
-        switch (b->buffer().type.bits) {
-            case 8:
-                copyTensorToFloat<uint8_t>(a, compareValue.data());
-                copyTensorToFloat<uint8_t>(b, expectValue.data());
-                break;
-            case 16:
-                copyTensorToFloat<uint16_t>(a, compareValue.data());
-                copyTensorToFloat<uint16_t>(b, expectValue.data());
-                break;
-            case 32:
-                copyTensorToFloat<uint32_t>(a, compareValue.data());
-                copyTensorToFloat<uint32_t>(b, expectValue.data());
-                break;
-            case 64:
-                copyTensorToFloat<uint64_t>(a, compareValue.data());
-                copyTensorToFloat<uint64_t>(b, expectValue.data());
-                break;
-            default:
-                break;
-        }
-    } else if (b->buffer().type.code == halide_type_int) {
-        switch (b->buffer().type.bits) {
-            case 8:
-                copyTensorToFloat<int8_t>(a, compareValue.data());
-                copyTensorToFloat<int8_t>(b, expectValue.data());
-                break;
-            case 16:
-                copyTensorToFloat<int16_t>(a, compareValue.data());
-                copyTensorToFloat<int16_t>(b, expectValue.data());
-                break;
-            case 32:
-                copyTensorToFloat<int32_t>(a, compareValue.data());
-                copyTensorToFloat<int32_t>(b, expectValue.data());
-                break;
-            case 64:
-                copyTensorToFloat<int64_t>(a, compareValue.data());
-                copyTensorToFloat<int64_t>(b, expectValue.data());
-                break;
-            default:
-                break;
-        }
-    } else if (b->buffer().type.code == halide_type_float) {
-        switch (b->buffer().type.bits) {
-            case 32:
-                copyTensorToFloat<float>(a, compareValue.data());
-                copyTensorToFloat<float>(b, expectValue.data());
-                break;
-            default:
-                break;
-        }
-    } else {
-        if (printsErrors) {
-            MNN_PRINT("unsupported data type.");
-        }
-    }
-    auto epsilon = FLT_EPSILON;
-    if ((NULL != compareValue.data()) && (NULL != expectValue.data())) {
-        result = equals(compareValue.data(), expectValue.data(), size, tolerance, epsilon, overall, printsErrors);
-    }
-
-    // clean up
-    if (a != compare) {
-        delete a;
-    }
-    if (b != expect) {
-        delete b;
-    }
-    return result;
-}
-
-// is copy only region
-bool TensorUtils::isCopyRegion(const Tensor::InsideDescribe::Region& region) {
-    bool eq = true;
-    for (int i = 0; i < 3; i++) {
-        eq &= ((region.src.stride[i] == region.dst.stride[i]) || (region.size[i] <= 1));
-    }
-    return eq;
-}
-
-bool TensorUtils::isTransposeRegion(const Tensor::InsideDescribe::Region& region) {
-    int srcOne = -1, dstOne = -1;
-    for (int i = 0; i < 3; i++) {
-        if (region.src.stride[i] == 1 && region.size[i] != 1) {
-            if (srcOne >= 0/* || region.size[i] < 4*/) {
-                return false;
-            }
-            srcOne = i;
-        }
-        if (region.dst.stride[i] == 1 && region.size[i] != 1) {
-            if (dstOne >= 0/* || region.size[i] < 4*/) {
-                return false;
-            }
-            dstOne = i;
-        }
-    }
-    return srcOne >= 0 && dstOne >= 0 && srcOne != dstOne;
-}
-
-bool TensorUtils::isTileRegion(const Tensor::InsideDescribe::Region& region) {
-    bool res = true;
-    for (int i = 0; i < 3; i++) {
-        if (region.src.stride[i] != 0 && region.size[i] > 1) {
-            res &= (region.src.stride[i] == region.dst.stride[i]);
-        }
-    }
-    return res;
-}
-
-bool TensorUtils::isDepthToSpaceRegions(const Tensor* output) {
-    const auto& regions = TensorUtils::getDescribe(output)->regions;
-    if (regions.empty()) {
-        return false;
-    }
-    auto input = regions[0].origin;
-    for (const auto region : regions) {
-        if (region.origin != input) {
-            return false;
-        }
-    }
-    auto ic = input->channel();
-    auto ih = input->height();
-    auto iw = input->width();
-    auto oc = output->channel();
-    auto oh = output->height();
-    auto ow = output->width();
-    if (ic * ih * iw != oc * oh * ow) {
-        return false;
-    }
-    int hblock = oh / ih;
-    int wblock = ow / iw;
-    if (hblock != wblock) {
-        return false;
-    }
-    if (hblock * wblock * oc != ic) {
-        return false;
-    }
-    if (regions.size() != hblock * wblock) {
-        return false;
-    }
-    return true;
-}
-
-// compute offset through region
-static inline int offsetCompute(const Tensor::InsideDescribe::Region& reg, int srcOffset, int dstOffset, bool backward) {
-    const Tensor::InsideDescribe::View* src;
-    const Tensor::InsideDescribe::View* dst;
-    if (backward) {
-        src = &reg.dst;
-        dst = &reg.src;
-    } else {
-        src = &reg.src;
-        dst = &reg.dst;
-    }
-    int res = 0;
-    for (int i = 0; i < 3; i++) {
-        if (reg.size[i] > 1) {
-            res += (srcOffset / src->stride[i] - dstOffset / src->stride[i]) * dst->stride[i];
-            srcOffset %= src->stride[i];
-            dstOffset %= src->stride[i];
-        }
-    }
-    return res;
-}
-
-// expand src stride with expand value
-static inline bool expandSrc(std::vector<int>& src, std::vector<int>& dst, std::vector<int>& size, int expandValue) {
-    if (expandValue <= 0) {
-        return false;
-    }
-    for (int i = size.size()-1; i >= 0; i--) {
-        int splitSize = expandValue / src[i];
-        if (!(expandValue % src[i] || size[i] % splitSize)) {
-            src.insert(src.begin()+i, expandValue);
-            dst.insert(dst.begin()+i, splitSize * dst[i]);
-            size[i] /= splitSize;
-            size.insert(size.begin()+i+1, splitSize);
-            return true;
-        }
-    }
-    return false;
-}
-// expand stride and size with expand value
-static inline bool expandStrideSize(int* src, int* dst, int* size, int& num, int expandValue) {
-#define MNN_3_INT_INSERT(x, i, y) if (i == 2) { x[2] = y; } else if (i == 1) { x[2] = x[1]; x[1] = y; } else if (i == 0) { x[2] = x[1]; x[1] = x[0]; x[0] = y; } else { return false; }
-    for (int i = num-1; i >= 0; i--) {
-        int splitSize = expandValue / src[i];
-        if (!(expandValue % src[i] || size[i] % splitSize)) {
-            MNN_3_INT_INSERT(src, i, expandValue)
-            MNN_3_INT_INSERT(dst, i, (splitSize * dst[i]))
-            size[i] /= splitSize;
-            MNN_3_INT_INSERT(size, (i+1), splitSize)
-            if (++num > 3) return false;
-            return true;
-        }
-    }
-    return false;
-#undef MNN_3_INT_INSERT
-}
-
-bool TensorUtils::refTensorContent(Tensor* dst, const Tensor* src) {
-    auto des = TensorUtils::getDescribe(dst);
-    auto srcDes = TensorUtils::getDescribe(src);
-    auto desO = TensorUtils::getDescribeOrigin(dst);
-    auto srcDesO = TensorUtils::getDescribeOrigin(src);
-    bool needMalloc = dst->buffer().host != src->buffer().host || dst->buffer().device != src->buffer().device || des->extra.offset != srcDes->extra.offset;
-    desO->setBackend(srcDesO->getBackend());
-    dst->buffer().host = src->buffer().host;
-    dst->buffer().device = src->buffer().device;
-    dst->buffer().flags = src->buffer().flags;
-    des->extra.offset = srcDes->extra.offset;
-    des->group = -1;
-    return needMalloc;
-}
-
-static bool _ClipDst(int* stride, int srcOffset, int dstOffset, const int* srcSize, const int* dstSize, const int sizeNum, int* dstMax, int* dstMin) {
-    /* Compute The range of dx, dy, dz:
-     s0 * (dx-sx) + s1 * (dy-sy) + s2 * (dz-sz) + (doff-soff) = 0
-     Assume the region won't be overlapped, then extract doff -> s0*xd+ s1*yd+s2*zd, soff -> s0*xs+s1*ys+s2*zs
-     xd-xs=xo, yd-ys=yo, zd-zs=zo
-     then:
-     dx-sx+xo = 0
-     dy-sy+yo = 0
-     dz-sz+zo = 0
-     dx=sx-xo -> [max(0, -xo), max(0, min(sxr-xo, dxr))]
-     dy,dz compute the same
-     **/
-    
-    int offsetBias = dstOffset - srcOffset;
-    if (sizeNum == 0) {
-        // All stride is zero, then size will be all one
-        return offsetBias == 0;
-    }
-    int o[3] = {0, 0, 0};
-    int validIndex[3] = {0, 1, 2};
-    if (sizeNum == 2) {
-        if (stride[0] < stride[1]) {
-            validIndex[0] = 1;
-            validIndex[1] = 0;
-        }
-    } else if (sizeNum > 2) {
-        int maxs = stride[0];
-        int mins = stride[0];
-        int maxi = 0;
-        int mini = 0;
-        // Sort index by stride
-        for (int i=1; i<sizeNum; ++i) {
-            int s = stride[i];
-            if (s > maxs) {
-                maxs = s;
-                maxi = i;
-            }
-            if (s < mins) {
-                mins = s;
-                mini = i;
-            }
-        }
-        for (int i=0; i<sizeNum; ++i) {
-            if (i != maxi && i != mini) {
-                validIndex[1] = i;
-                break;
-            }
-        }
-        validIndex[0] = maxi;
-        validIndex[2] = mini;
-    }
-    // Compute offset
-    for (int i=0; i<sizeNum; ++i) {
-        int s = stride[validIndex[i]];
-        int xs = srcOffset / s;
-        int xd = dstOffset / s;
-        o[validIndex[i]] = xd-xs;
-        srcOffset = srcOffset % s;
-        dstOffset = dstOffset % s;
-    }
-    if (0 != srcOffset || 0 != dstOffset) {
-        return false;
-    }
-    int srcMax = 0;
-    for (int i=0; i<sizeNum; ++i) {
-        srcMax += srcSize[i] * stride[i];
-        dstMin[i] = ALIMAX(0, -o[i]);
-        dstMax[i] = ALIMIN(srcSize[i]-o[i], dstSize[i]);
-    }
-    // Check If dstMax is inside src, it means one region can't describe dst - src
-    // TODO: Support slice region to support fuse
-    for (int i=0; i<sizeNum; ++i) {
-        if (dstMax[i] == dstSize[i]) {
-            continue;
-        }
-        int bias = offsetBias + dstMax[i] * stride[i];
-        if (bias < srcMax) {
-            // for [dstMax, dstSize], exist value match formula
-            return false;
-        }
-    }
-    return true;
-}
-static bool _RegionValid(int* stride, int offset, int* size, int sizeNum, size_t limitSize) {
-    int maxOffset = offset;
-    int minOffset = offset;
-    // Check start and end
-    for (int i=0; i<sizeNum; ++i) {
-        if (stride[i] > 0) {
-            maxOffset += (stride[i] * (size[i] - 1));
-        } else {
-            minOffset += (stride[i] * (size[i] - 1));
-        }
-    }
-    if (minOffset < 0 || maxOffset >= limitSize) {
-        return false;
-    }
-    return true;
-}
-class TensorUtils::FuseRegionStatus {
-public:
-    enum Status {
-        FUSE_SRC_COPY,
-        FUSE_DST_COPY,
-        FUSE_REGION_COMPUTE
-    };
-    void apply(const Tensor::InsideDescribe::Region& srcReg, Tensor::InsideDescribe::Region& dstReg) {
-        switch (mStatus) {
-            case FUSE_SRC_COPY:
-                dstReg.origin = srcReg.origin;
-                dstReg.src.offset += srcReg.src.offset - srcReg.dst.offset;
-                break;
-            case FUSE_DST_COPY:
-                dstReg.origin = srcReg.origin;
-                dstReg.dst = srcReg.dst;
-                dstReg.src = srcReg.src;
-                dstReg.src.offset = mSrcOff;
-                dstReg.dst.offset = mDstOff;
-                dstReg.size[0] = srcReg.size[0];
-                dstReg.size[1] = srcReg.size[1];
-                dstReg.size[2] = srcReg.size[2];
-                break;
-            case FUSE_REGION_COMPUTE:
-            {
-                if (dstSize[0] == 0) {
-                    dstReg.size[0] = 0;
-                    dstReg.origin = nullptr;
-                    break;
-                }
-                for (int i=0; i<3; ++i) {
-                    dstReg.size[i] = 1;
-                    dstReg.src.stride[i] = 0;
-                    dstReg.dst.stride[i] = 0;
-                }
-                int valid[3] = {0, 0, 0};
-                int offset = 3 - dstNum;
-                if (dstNum > sizeNum) {
-                    for (int i = 2; i >= 0; i--) {
-                        if (i < dstNum) {
-                            if (dstSize[i] == 1) {
-                                expandIdx = i;
-                            }
-                            dstReg.size[i+offset] = dstMax[i] - dstMin[i];
-                            valid[i] = dstSize[i] > 1;
-                        } else {
-                            dstReg.size[i+offset] = 1;
-                            valid[i] = 0;
-                        }
-                    }
-                } else {
-                    for (int i=0; i<dstNum; ++i) {
-                        dstReg.size[i+offset] = dstMax[i] - dstMin[i];
-                        valid[i] = dstSize[i] > 1 ? 1 : 0;
-                    }
-                }
-                int idx = 0;
-                for (int i = 0; i < 3; i++) {
-                    if (valid[i] > 0 || i == expandIdx) {
-                        dstReg.src.stride[i+offset] = newSrc[idx];
-                        dstReg.dst.stride[i+offset] = dstDst[idx++];
-                    }
-                }
-                dstReg.origin = srcReg.origin;
-                dstReg.src.offset = newSrcOffset;
-                dstReg.dst.offset = newDstOffset;
-            }
-                break;
-            default:
-                break;
-        }
-    }
-    bool match(const Tensor::InsideDescribe::Region& srcReg, const Tensor::InsideDescribe::Region& dstReg) {
-        // dont deal size > 1 && stride <= 0
-        for (int i = 0; i < 3; i++) {
-            if (srcReg.size[i] > 1 && (srcReg.src.stride[i] <= 0 || srcReg.dst.stride[i] <= 0)) {
-                return false;
-            }
-            if (dstReg.size[i] > 1 && (dstReg.src.stride[i] <= 0 || dstReg.dst.stride[i] <= 0)) {
-                return false;
-            }
-        }
-        bool copyValid = true;
-        // src data isnot full data of dst
-        if (srcReg.dst.offset > dstReg.src.offset ||
-            srcReg.dst.stride[1] > srcReg.size[2] ||
-            srcReg.dst.stride[2] > srcReg.size[1] * srcReg.size[2]) {
-            copyValid = false;
-        }
-        int dstTotalSize = 1, srcTotalSize = 1;
-        int dstSrcMin = dstReg.src.offset;
-        int dstSrcMax = dstSrcMin;
-        int srcDstMin = srcReg.dst.offset;
-        int srcDstMax = srcDstMin;
-        for (int i = 0; i < 3; i++) {
-            srcDstMax += srcReg.dst.stride[i] * (srcReg.size[i] - 1);
-            dstSrcMax += dstReg.src.stride[i] * (dstReg.size[i] - 1);
-            if (dstReg.size[i] > 1) {
-                dstTotalSize *= dstReg.size[i];
-            }
-            if (srcReg.size[i] > 1) {
-                srcTotalSize *= srcReg.size[i];
-            }
-        }
-        // src data is not full data of dst
-        if (dstTotalSize > srcTotalSize) {
-            copyValid = false;
-        }
-        // Valid range is from srcReg: srcDstMin - srcDstMax, if dst's srcReg exceed, not valid for copy
-        if (srcDstMin > dstSrcMin || srcDstMax < dstSrcMax) {
-            copyValid = false;
-        }
-        // src copy fuse
-        if (isCopyRegion(srcReg) && copyValid) {
-            mStatus = FUSE_SRC_COPY;
-            return true;
-        }
-        // dst copy fuse
-        if (isCopyRegion(dstReg) && dstTotalSize == srcTotalSize && copyValid) {
-            mSrcOff = dstReg.src.offset - srcReg.dst.offset;
-            mDstOff = dstReg.dst.offset;
-            mSrcOff = offsetCompute(srcReg, dstReg.src.offset, srcReg.dst.offset, true) + srcReg.src.offset;
-            if (!(srcReg.src.stride[2] > 0 && mSrcOff % srcReg.src.stride[2] != 0)) {
-                // when transpose + slice, offset is not align can't fuse
-                mStatus = FUSE_DST_COPY;
-                return true;
-            }
-        }
-    #define MNN_3_INT_INIT(x, y) { x[0] = y; x[1] = y; x[2] = y; }
-        MNN_3_INT_INIT(dstStride, -1)
-        MNN_3_INT_INIT(srcStride, -1)
-        expandIdx = -1;
-    #undef MNN_3_INT_INIT
-        srcNum = 0, dstNum = 0, sizeNum = 0;
-        for (int i = 0; i < 3; i++) {
-            if (srcReg.size[i] > 1) {
-                srcStride[srcNum] = srcReg.dst.stride[i];
-                srcDst[srcNum]    = srcReg.dst.stride[i];
-                srcSrc[srcNum]    = srcReg.src.stride[i];
-                srcSize[srcNum]   = srcReg.size[i];
-                srcNum++;
-            }
-            if (dstReg.size[i] > 1) {
-                dstStride[dstNum] = dstReg.src.stride[i];
-                dstDst[dstNum]    = dstReg.dst.stride[i];
-                dstSrc[dstNum]    = dstReg.src.stride[i];
-                dstSize[dstNum]   = dstReg.size[i];
-                dstNum++;
-            }
-        }
-        sizeNum = dstNum;
-    #define MNN_3_INT_DIFF(r, x, y, i) if ((x[i] != y[0]) && (x[i] != y[1]) && (x[i] != y[2])) { if (r > 0) { return false; } else { r = x[i]; } }
-        int srcExtra = -1, dstExtra = -1;
-        MNN_3_INT_DIFF(srcExtra, srcStride, dstStride, 0)
-        MNN_3_INT_DIFF(srcExtra, srcStride, dstStride, 1)
-        MNN_3_INT_DIFF(srcExtra, srcStride, dstStride, 2)
-        MNN_3_INT_DIFF(dstExtra, dstStride, srcStride, 0)
-        MNN_3_INT_DIFF(dstExtra, dstStride, srcStride, 1)
-        MNN_3_INT_DIFF(dstExtra, dstStride, srcStride, 2)
-    #undef MNN_3_INT_DIFF
-        if (dstExtra > 0) {
-            if (!expandStrideSize(srcDst, srcSrc, srcSize, srcNum, dstExtra)) {
-                return false;
-            }
-        }
-        if (srcExtra > 0) {
-            if (!expandStrideSize(dstSrc, dstDst, dstSize, dstNum, srcExtra)) {
-                return false;
-            }
-        }
-        // reorder srcSrc to newSrc by align srcDst and dstSrc
-        for (int i = 0; i < srcNum; i++) {
-            int index = -1;
-            for (int j = 0; j < dstNum; j++) {
-                if (dstSrc[j] == srcDst[i]) {
-                    index = j;
-                    break;
-                }
-            }
-            if (-1 == index) {
-                return false;
-            }
-            newSrc[index] = srcSrc[i];
-            newSrcSize[index] = srcSize[i];
-        }
-        // set final size and set expandIdx if expand val is 1
-        newSrcOffset = offsetCompute(srcReg, dstReg.src.offset, srcReg.dst.offset, true) + srcReg.src.offset;
-        bool valid = _ClipDst(dstSrc, srcReg.dst.offset, dstReg.src.offset, newSrcSize, dstSize, dstNum, dstMax, dstMin);
-        if (!valid) {
-            return false;
-        }
-        newDstOffset = dstReg.dst.offset;
-        for (int i=0; i<dstNum; ++i) {
-            if (dstMax[i] <= dstMin[i]) {
-                // Set region as empty
-                dstSize[0] = 0;
-                dstSize[1] = 0;
-                dstSize[2] = 0;
-                break;
-            }
-            if (dstMin[i] > 0) {
-                newDstOffset += dstMin[i] * dstDst[i];
-                newSrcOffset += dstMin[i] * newSrc[i];
-            }
-        }
-        mStatus = FUSE_REGION_COMPUTE;
-        return true;
-    }
-private:
-    int mStatus;
-    int mSrcOff;
-    int mDstOff;
-    // general fuse
-    int srcDst[3], srcSrc[3], dstSrc[3], dstDst[3], srcSize[3], dstSize[3], newSrc[3], dstStride[3], srcStride[3];
-    int dstMin[3],dstMax[3];
-    int newSrcSize[3];
-    int srcNum, dstNum, sizeNum;
-    int newSrcOffset;
-    int newDstOffset;
-    int expandIdx;
-};
-
-TensorUtils::FuseWrap::FuseWrap() {
-    mStatus = new FuseRegionStatus;
-}
-TensorUtils::FuseWrap::~ FuseWrap() {
-    delete mStatus;
-}
-bool TensorUtils::FuseWrap::match(const Tensor::InsideDescribe::Region& srcReg, const Tensor::InsideDescribe::Region& dstReg) {
-    return mStatus->match(srcReg, dstReg);
-}
-void TensorUtils::FuseWrap::apply(const Tensor::InsideDescribe::Region& srcReg, Tensor::InsideDescribe::Region& dstReg) {
-    mStatus->apply(srcReg, dstReg);
-}
-
-void TensorUtils::adjustTensorForCompability(Tensor* newTensor) {
-    if (newTensor->dimensions() < 4) {
-        for (int n = newTensor->dimensions(); n < 4; ++n) {
-            newTensor->setLength(n, 1);
-        }
-    }
-}
-
-Tensor::DimensionType TensorUtils::getDimType(const Tensor* t) {
-    auto format = TensorUtils::getDescribe(t)->dimensionFormat;
-    switch (format) {
-        case MNN_DATA_FORMAT_NCHW:
-            return Tensor::CAFFE;
-        case MNN_DATA_FORMAT_NC4HW4:
-            return Tensor::CAFFE_C4;
-        case MNN_DATA_FORMAT_NHWC:
-            return Tensor::TENSORFLOW;
-        default:
-            break;
-    }
-    return Tensor::TENSORFLOW;
-}
-
-std::vector<float> TensorUtils::getQuantInfo(const Tensor* t) {
-    float scale = getDescribe(t)->quantAttr ? getDescribe(t)->quantAttr->scale : 0.0f;
-    float zero = getDescribe(t)->quantAttr ? getDescribe(t)->quantAttr->zero : 0.0f;
-    float min = getDescribe(t)->quantAttr ? getDescribe(t)->quantAttr->min : -127.0f;
-    float max = getDescribe(t)->quantAttr ? getDescribe(t)->quantAttr->max : 127.0f;
-    return {scale, zero, min, max};
-}
-
-Tensor::InsideDescribe* TensorUtils::getDescribeOrigin(const Tensor* tensor) {
-    return tensor->mDescribe;
-}
-size_t TensorUtils::getRawSize(const Tensor* t) {
-    size_t len = 1;
-    int dim = t->dimensions();
-    for (int i=0; i<dim; ++i) {
-        len *= (size_t)t->length(i);
-    }
-    return len;
-}
-void TensorUtils::setRasterInputs(Command* cmd) {
-    auto& regions = TensorUtils::getDescribe(cmd->outputs[0])->regions;
-    cmd->inputs.resize(regions.size());
-    for (int i=0; i<regions.size(); ++i) {
-#ifdef DEBUG
-        for (int j=0; j<3; ++j) {
-            MNN_ASSERT(regions[i].size[j] > 0);
-        }
-#endif
-        cmd->inputs[i] = regions[i].origin;
-        auto des = getDescribe(regions[i].origin);
-    }
-}
-
-int TensorUtils::getTensorChannelPack(const Tensor* tensor) {
-    auto srcDes = TensorUtils::getDescribe(tensor);
-    return srcDes->support_pack16 ? srcDes->channel_pack_num : 4;
-}
-
-void TensorUtils::setTensorChannelPack(const Tensor* tensor, int pack) {
-    auto srcDes = TensorUtils::getDescribe(tensor);
-    srcDes->channel_pack_num = srcDes->support_pack16 ? pack : 4;
-}
-
-void TensorUtils::setTensorSupportPack(const Tensor* tensor, bool flag) {
-    auto srcDes = TensorUtils::getDescribe(tensor);
-    srcDes->support_pack16 = flag;
-}
-
-void TensorUtils::setTensorPad(const Tensor* tensor, int left, int right, int bottom, int top) {
-    auto srcDes = TensorUtils::getDescribe(tensor);
-    srcDes->mPads.left = std::max(srcDes->mPads.left,left);
-    srcDes->mPads.right = std::max(srcDes->mPads.right, right);
-    srcDes->mPads.bottom = std::max(srcDes->mPads.bottom, bottom);
-    srcDes->mPads.top = std::max(srcDes->mPads.top, top);
-}
-
-} // namespace MNN
->>>>>>> b11b7037
+} // namespace MNN