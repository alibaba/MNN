//  StateCacheManager.hpp
//  Paged Attention Algorithm Implementation
//
//  Created by [Your Name] on [Creation Date].
//  Copyright © [Year], [Your Organization]
//

#ifndef StateCacheManager_hpp
#define StateCacheManager_hpp

#include <vector>
#include <list>
#include <queue>
#include <unordered_map>
#include <memory>
#include <cassert>
#include <MNN/Tensor.hpp>
#include <iostream>
#include <functional> 

<<<<<<< HEAD
namespace MNN {

/* 2.1 StateCacheBlock 
    All the blocks are of the same size.
    */ 
class MNN_PUBLIC StateCacheBlock {
private:
    std::vector<int> mRefIds; // IDs of samples using this block
    int mSlotNum; // Index pointing to the id of the next available slot in this block
    std::vector<Tensor*> mTensors; // Tensors holding the KV cache data
    int mBlockSize;
    shared_ptr<Backend> mBackend;
public:
    struct LAYOUT {
        enum NoQuant {
            PAST_K = 0,
            PAST_V = 1
        };
        enum QuantKeyInt8 {
            PAST_K = 0,
            PAST_K_SCALES = 1,
            PAST_K_ZERO_POINTS = 2,
            PAST_V = 3
        };
        enum QuantValueFp8 {
            PAST_K = 0,
            PAST_K_SCALES = 1,
            PAST_K_ZERO_POINTS = 2,
            PAST_V = 3
        };
        enum QuantValueInt8 {
            PAST_K = 0,
            PAST_V = 1,
            PAST_V_SCALES = 2,
            PAST_V_ZERO_POINTS = 3,
        };
        enum QuantKeyInt8ValueFp8 {
            PAST_K = 0,
            PAST_K_SCALES = 1,
            PAST_K_ZERO_POINTS = 2,
            PAST_V = 3,
        };
        enum QuantKeyInt8ValueInt8 {
            PAST_K = 0,
            PAST_K_SCALES = 1,
            PAST_K_ZERO_POINTS = 2,
            PAST_V = 3,
            PAST_V_SCALES = 4,
            PAST_V_ZERO_POINTS = 5,
        };
    };
    StateCacheBlock(std::vector<int> ref_ids, int blok_size, int slot_num=0);
    // Tensor operations
    void setTensor(int tId, Tensor* tensor);
    Tensor* getTensor(int tId) {
        return mTensors[tId];
    }
    // manage pointers and offsets
    bool onAllocatePtr(uint8_t* ptr);
    bool onAllocateOffset(size_t offset);
    // reset slot_num
    void resetSlotNum(int slot_num);
    int getSlotNum() {
        return mSlotNum;
    }
=======
namespace PagedAttention {

template<typename T>
class Optional {
public:
    Optional() : m_value(nullptr) {}

    explicit Optional(T value) : m_value(new T(value)) {}

    ~Optional() {
        delete m_value;
    }

    bool hasValue() const {
        return m_value != nullptr;
    }

    T& value() {
        if (!hasValue()) {
            throw std::runtime_error("Optional does not contain a value.");
        }
        return *m_value;
    }

    const T& value() const {
        if (!hasValue()) {
            throw std::runtime_error("Optional does not contain a value.");
        }
        return *m_value;
    }

    T* operator->() {
        if (!hasValue()) {
            throw std::runtime_error("Optional does not contain a value.");
        }
        return m_value;
    }

    const T* operator->() const {
        if (!hasValue()) {
            throw std::runtime_error("Optional does not contain a value.");
        }
        return m_value;
    }

private:
    T* m_value;
};


// 2.1 StateCacheBlock
struct StateCacheBlock {
    std::vector<int> ref_ids; // IDs of samples using this block
    Optional<int> slot_end; // Index pointing to the next empty slot, or empty if full
    std::shared_ptr<MNN::Tensor*> slots; // Tensor holding the KV cache data
>>>>>>> 0a905193
};

// 2.2 StateCache
struct StateCache {
    // List of pointers to free memory blocks
    std::list<std::shared_ptr<StateCacheBlock>> freePtrList;

    // List of offsets in external storage for free blocks
    std::list<size_t> freeFileOffsetList;

    // Dynamic structure for in-memory blocks with minimal ref_ids size for eviction
    std::priority_queue<std::shared_ptr<StateCacheBlock>, std::vector<std::shared_ptr<StateCacheBlock>>, 
                        std::function<bool(const std::shared_ptr<StateCacheBlock>&, const std::shared_ptr<StateCacheBlock>&)>> 
        inMemBlockList {[](const std::shared_ptr<StateCacheBlock>& a, const std::shared_ptr<StateCacheBlock>& b) { return a->ref_ids.size() > b->ref_ids.size(); }};

    // Linked list of blocks currently being used for computation
    std::list<std::shared_ptr<StateCacheBlock>> computeCacheBlockList;

    // Linked list of blocks stored in external storage
    std::list<std::shared_ptr<StateCacheBlock>> offloadedCacheBlockList;
};

// 2.3 StateCacheManager
class StateCacheManager {
public:
    StateCache state_cache;

    // Enlarge the memory cache
    bool enlargeMemCache(size_t size);

    // Enlarge the file cache
    bool enlargeFileCache(size_t size);

    // Release the memory cache
    void releasesMemCache();

    // Release the file cache
    void releaseFileCache();

    // Evict a block
    std::shared_ptr<StateCacheBlock> evictBlock(const std::vector<std::shared_ptr<StateCacheBlock>>& pin_block_list);

    // Get a free pointer
    std::shared_ptr<StateCacheBlock> getFreePtr(const std::vector<std::shared_ptr<StateCacheBlock>>& evict_pin_block_list);

    // Recover a block from the file
    void recoverBlock(std::shared_ptr<StateCacheBlock> block_ptr, const std::vector<std::shared_ptr<StateCacheBlock>>& pin_block_list);

    // Desert a block
    void desertBlock(int ref_id, std::shared_ptr<StateCacheBlock> block_ptr);

    // Copy a block
    std::shared_ptr<StateCacheBlock> copyBlock(int ref_id, std::shared_ptr<StateCacheBlock> block_ptr);

    // Prepare attention
    void prepareAttn(int ref_id, const std::vector<std::shared_ptr<StateCacheBlock>>& argv);
};

} // namespace MNN

#endif // StateCacheManager_hpp<|MERGE_RESOLUTION|>--- conflicted
+++ resolved
@@ -18,7 +18,6 @@
 #include <iostream>
 #include <functional> 
 
-<<<<<<< HEAD
 namespace MNN {
 
 /* 2.1 StateCacheBlock 
@@ -84,63 +83,6 @@
     int getSlotNum() {
         return mSlotNum;
     }
-=======
-namespace PagedAttention {
-
-template<typename T>
-class Optional {
-public:
-    Optional() : m_value(nullptr) {}
-
-    explicit Optional(T value) : m_value(new T(value)) {}
-
-    ~Optional() {
-        delete m_value;
-    }
-
-    bool hasValue() const {
-        return m_value != nullptr;
-    }
-
-    T& value() {
-        if (!hasValue()) {
-            throw std::runtime_error("Optional does not contain a value.");
-        }
-        return *m_value;
-    }
-
-    const T& value() const {
-        if (!hasValue()) {
-            throw std::runtime_error("Optional does not contain a value.");
-        }
-        return *m_value;
-    }
-
-    T* operator->() {
-        if (!hasValue()) {
-            throw std::runtime_error("Optional does not contain a value.");
-        }
-        return m_value;
-    }
-
-    const T* operator->() const {
-        if (!hasValue()) {
-            throw std::runtime_error("Optional does not contain a value.");
-        }
-        return m_value;
-    }
-
-private:
-    T* m_value;
-};
-
-
-// 2.1 StateCacheBlock
-struct StateCacheBlock {
-    std::vector<int> ref_ids; // IDs of samples using this block
-    Optional<int> slot_end; // Index pointing to the next empty slot, or empty if full
-    std::shared_ptr<MNN::Tensor*> slots; // Tensor holding the KV cache data
->>>>>>> 0a905193
 };
 
 // 2.2 StateCache
