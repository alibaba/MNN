--- conflicted
+++ resolved
@@ -118,7 +118,6 @@
     this->onClearCache();
 }
 
-<<<<<<< HEAD
 const std::string& Module::name() const {
     return mName;
 };
@@ -132,10 +131,7 @@
     mType = std::move(type);
 }
 
-Module* Module::load(const std::vector<std::string>& inputs, const std::vector<std::string>& outputs, const char* fileName, bool dynamic) {
-=======
 Module* Module::load(const std::vector<std::string>& inputs, const std::vector<std::string>& outputs, const char* fileName, const Module::Config* config) {
->>>>>>> 6a6d1a09
     AutoStorage<uint8_t> buffer;
     {
         FileLoader loader(fileName);
