<<<<<<< HEAD
[build-system]
requires = [
    "setuptools>=42",
    "wheel",
    "ninja; sys_platform == 'windows'",
    "numpy==1.13.3; python_version<'3.5'",
    "oldest-supported-numpy; python_version>='3.5'",
]

build-backend = "setuptools.build_meta"

[tool.cibuildwheel]
test-skip = [
    "cp36-*",
    "*-macosx_arm64"
]
test-requires = [
    "opencv-python==4.6.0.66",
    "numpy",
    "torch"
]
test-command = [
  "cd {project}/pymnn/test",
  "ls",
  "python unit_test.py",
  "cd ../.."
]

[tool.cibuildwheel.macos]
archs = ["native"]
build = "cp*-macosx_*"
before-all = [
    "pip3 install torch",
    "pushd pymnn/pip_package",
    "python3 build_deps.py --torch",
    "popd"
]
repair-wheel-command = ""

[tool.cibuildwheel.linux]
build = "cp*-manylinux*"
skip = "pp*"
before-all = [
    "yum install -y wget",
    "pushd pymnn/pip_package",
    "python3 build_deps.py --torch",
    "popd"
]
archs = ["native"]
repair-wheel-command = [
    "export LD_LIBRARY_PATH=$(pwd)/pymnn_build/tools/converter/libtorch/lib:$LD_LIBRARY_PATH",
    "echo $LD_LIBRARY_PATH",
    "auditwheel repair --plat manylinux2014_x86_64 -w {dest_dir} {wheel}"
]

[tool.cibuildwheel.windows]
before-all = [
    "cd pymnn/pip_package",
    "python3 build_deps.py",
    "cd ../.."
]
test-command = [
  "cd /d {project}/pymnn/test",
  "python unit_test.py",
  "cd ../.."
]
=======
[build-system]
requires = [
    "setuptools>=42",
    "wheel",
    "ninja; sys_platform == 'windows'",
    "numpy==1.13.3; python_version<'3.5'",
    "oldest-supported-numpy; python_version>='3.5'",
]

build-backend = "setuptools.build_meta"

[tool.cibuildwheel]
test-skip = [
    "*",
    "cp36-*",
    "*-macosx_arm64"
]
test-requires = [
    "opencv-python",
    "numpy",
    "torch"
]
test-command = [
  "cd {project}/pymnn/test",
  "ls",
  "python unit_test.py",
  "cd ../.."
]

[tool.cibuildwheel.macos]
archs = ["native"]
build = "cp*-macosx_*"
before-all = [
    "pip3 install torch",
    "pushd pymnn/pip_package",
    "python3 build_deps.py --torch",
    "popd"
]
repair-wheel-command = ""

[tool.cibuildwheel.linux]
build = "cp*-manylinux*"
skip = "pp*"
before-all = [
    "sed -i 's/mirrorlist/#mirrorlist/g' /etc/yum.repos.d/CentOS-*",
    "sed -i 's|#baseurl=http://mirror.centos.org|baseurl=http://mirrors.aliyun.com|g' /etc/yum.repos.d/CentOS-*",
    "yum install -y wget",
    "pushd pymnn/pip_package",
    "python3 build_deps.py --torch",
    "popd"
]
archs = ["native"]
repair-wheel-command = [
    "export LD_LIBRARY_PATH=$(pwd)/pymnn_build/tools/converter/libtorch/lib:$LD_LIBRARY_PATH",
    "echo $LD_LIBRARY_PATH",
    "auditwheel repair --plat manylinux2014_x86_64 -w {dest_dir} {wheel}"
]

[tool.cibuildwheel.windows]
before-all = [
    "cd pymnn/pip_package",
    "python3 build_deps.py",
    "cd ../.."
]
test-command = [
  "cd /d {project}/pymnn/test",
  "python unit_test.py",
  "cd ../.."
]
>>>>>>> e6042e5e
<|MERGE_RESOLUTION|>--- conflicted
+++ resolved
@@ -1,71 +1,3 @@
-<<<<<<< HEAD
-[build-system]
-requires = [
-    "setuptools>=42",
-    "wheel",
-    "ninja; sys_platform == 'windows'",
-    "numpy==1.13.3; python_version<'3.5'",
-    "oldest-supported-numpy; python_version>='3.5'",
-]
-
-build-backend = "setuptools.build_meta"
-
-[tool.cibuildwheel]
-test-skip = [
-    "cp36-*",
-    "*-macosx_arm64"
-]
-test-requires = [
-    "opencv-python==4.6.0.66",
-    "numpy",
-    "torch"
-]
-test-command = [
-  "cd {project}/pymnn/test",
-  "ls",
-  "python unit_test.py",
-  "cd ../.."
-]
-
-[tool.cibuildwheel.macos]
-archs = ["native"]
-build = "cp*-macosx_*"
-before-all = [
-    "pip3 install torch",
-    "pushd pymnn/pip_package",
-    "python3 build_deps.py --torch",
-    "popd"
-]
-repair-wheel-command = ""
-
-[tool.cibuildwheel.linux]
-build = "cp*-manylinux*"
-skip = "pp*"
-before-all = [
-    "yum install -y wget",
-    "pushd pymnn/pip_package",
-    "python3 build_deps.py --torch",
-    "popd"
-]
-archs = ["native"]
-repair-wheel-command = [
-    "export LD_LIBRARY_PATH=$(pwd)/pymnn_build/tools/converter/libtorch/lib:$LD_LIBRARY_PATH",
-    "echo $LD_LIBRARY_PATH",
-    "auditwheel repair --plat manylinux2014_x86_64 -w {dest_dir} {wheel}"
-]
-
-[tool.cibuildwheel.windows]
-before-all = [
-    "cd pymnn/pip_package",
-    "python3 build_deps.py",
-    "cd ../.."
-]
-test-command = [
-  "cd /d {project}/pymnn/test",
-  "python unit_test.py",
-  "cd ../.."
-]
-=======
 [build-system]
 requires = [
     "setuptools>=42",
@@ -134,5 +66,4 @@
   "cd /d {project}/pymnn/test",
   "python unit_test.py",
   "cd ../.."
-]
->>>>>>> e6042e5e
+]