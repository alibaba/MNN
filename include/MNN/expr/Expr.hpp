//
//  Expr.hpp
//  MNN
//
//  Created by MNN on 2019/06/10.
//  Copyright © 2018, Alibaba Group Holding Limited
//

#ifndef Expr_hpp
#define Expr_hpp

#include <functional>
#include <string>
#include <vector>
#include <map>
#include <memory>
#include <MNN/HalideRuntime.h>
#include <MNN/MNNDefine.h>

namespace MNN {
struct OpT;
struct Op;
struct NetT;
class Tensor;
struct TensorArrayAttr;
namespace Express {
class Variable;
class Expr;
class Executor;
typedef std::shared_ptr<Expr> EXPRP;
typedef std::weak_ptr<Expr> WeakEXPRP;
typedef std::vector<int> INTS;
enum Dimensionformat { NHWC, NC4HW4, NCHW };

class MNN_PUBLIC VARP {
public:
    VARP() noexcept;
    VARP(std::shared_ptr<Variable> c);
    VARP(Variable* c);
    Variable* get() const;
    ~VARP() noexcept;
    VARP(const VARP& var);
    VARP(VARP&& var);
    VARP operator+(VARP var) const;
    VARP operator-(VARP var) const;
    VARP operator*(VARP var) const;
    VARP operator/(VARP var) const;
    VARP mean(INTS dims) const;
    VARP sum(INTS dims) const;

    bool operator==(const VARP& var) const;
    bool operator<(const VARP& var) const;
    bool operator<=(const VARP& var) const;
    VARP& operator=(const VARP& var);
    VARP& operator=(Variable* var);
    Variable* operator->() const;
    enum InputType {
        INPUT = 0,
        CONSTANT = 1,
        TRAINABLE = 2,
    };
    bool fix(InputType type) const;
private:
    friend class Variable;
    std::shared_ptr<Variable> mContent;
};

MNN_PUBLIC bool operator==(Variable* src, VARP dst);
MNN_PUBLIC bool operator!=(Variable* src, VARP dst);
// inline bool operator<(VARP src, VARP dst) {
//     return src.get() < dst.get();
// }
typedef std::vector<VARP> VARPS;

class MNN_PUBLIC Variable {
public:
    struct MNN_PUBLIC Info {
        Dimensionformat order = NHWC;
        INTS dim;
        halide_type_t type;
        int size;
        void syncSize();
        std::shared_ptr<TensorArrayAttr> tensorArrayAttr;
    };
    const std::string& name() const;
    void setName(const std::string& name);
    std::pair<EXPRP, int> expr() const;
    // If compute info error, return nullptr
    const Info* getInfo();
    bool resize(INTS dims);
    template <typename T>
    const T* readMap() {
        return (const T*)readInternal();
    }

    template <typename T>
    T* writeMap() {
        return (T*)writeInternal();
    }

    //Depecerate
    void unMap();

    bool input(VARP src);
    static void replace(VARP dst, VARP src);

    static VARP create(EXPRP expr, int index = 0);

    static std::vector<VARP> load(const char* fileName);
    static std::map<std::string, VARP> loadMap(const char* fileName);
    static std::vector<VARP> load(const uint8_t* buffer, size_t length);
    static std::map<std::string, VARP> loadMap(const uint8_t* buffer, size_t length);
    static std::pair<std::map<std::string, VARP>, std::map<std::string, VARP>> getInputAndOutput(const std::map<std::string, VARP>& allVariable);
    static std::vector<VARP> mapToSequence(const std::map<std::string, VARP>& source);
    static std::vector<EXPRP> getExecuteOrder(const std::vector<VARP>& output);
    static void save(const std::vector<VARP>& vars, const char* fileName);
    static void save(const std::vector<VARP>& vars, NetT* dest);
    
    // Pack a few Variable to compute in one pipeline
    static void prepareCompute(const std::vector<VARP>& vars, bool forceCPU = false);
    static void compute(const std::vector<VARP>& vars, bool forceCPU = false);

    size_t linkNumber() const;
    const std::vector<WeakEXPRP>& toExprs() const;
    void setExpr(EXPRP expr, int index);
private:
    Variable(EXPRP expr, int index);

    void* readInternal(bool forShape = false);
    void* writeInternal(bool inform=true);
    void informDirty();

    friend class Expr;
    EXPRP mFrom;
    int mFromIndex;
};
struct BufferStorage;
class MNN_PUBLIC Expr {
public:
    struct Inside;
    enum MemoryType {
        COPY,
        MOVE,
        REF
    };
    static EXPRP create(Tensor* tensor);

    static EXPRP create(Variable::Info&& info, const void* ptr, VARP::InputType type, MemoryType copy = COPY);
    static EXPRP create(const OpT* op, std::vector<VARP> inputs, int outputSize = 1);
<<<<<<< HEAD
    static EXPRP create(std::pair<std::shared_ptr<char>, int> extra, std::vector<VARP>&& inputs, int outputSize = 1);
    static EXPRP create(std::unique_ptr<OpT>&& op, std::vector<VARP> inputs, int outputSize = 1);
=======
    static EXPRP create(std::shared_ptr<BufferStorage> extra, std::vector<VARP>&& inputs, int outputSize = 1);
    static EXPRP create(std::unique_ptr<OpT>&& op, std::vector<VARP> inputs, int outputSize = 1) {
        return create(op.get(), inputs, outputSize);
    }
>>>>>>> 6a6d1a09
    void setName(const std::string& name);

    const Op* get() const;
    const std::vector<VARP>& inputs() const;
    int outputSize() const;
    static void replace(EXPRP oldExpr, EXPRP newExpr);
    bool requireInfo();
    void visitOutputs(const std::function<bool(EXPRP, int)>& visit);
    static void visit(EXPRP expr, const std::function<bool(EXPRP)>& before, const std::function<bool(EXPRP)>& after);

    const std::vector<WeakEXPRP>& outputs() const;
    ~Expr();

    bool visited() const;
    void setVisited(bool visited);
    const std::string& name() const;
    const std::string& outputName(int index);

    VARP::InputType inputType() const {return mType;}
    Variable::Info* outputInfo(int index) const;
<<<<<<< HEAD
    std::pair<std::shared_ptr<char>, int> extra() const;
    bool setInfoDirty();
    std::shared_ptr<Inside> inside() const;
    bool valid() const;
    void setEntry(const std::vector<VARP>& entries);
    const std::vector<VARP>& getEntry() const;
=======
    std::shared_ptr<BufferStorage> extra() const {
        return mStorage;
    }
    bool setInfoDirty();
    std::shared_ptr<Inside> inside() const {
        return mInside;
    }
    bool valid() const {
        return mValid;
    }
>>>>>>> 6a6d1a09

private:
    static void _addLinkForInputs(EXPRP expr);

    Expr(int outputSize);
    Expr(Tensor* tensor);

    friend class Variable;
    friend class VARP;
    VARP::InputType mType;
    const Op* mOp;
    std::vector<VARP> mInputs;
    std::vector<std::string> mOutputNames;

    bool mValid = true;
    std::shared_ptr<BufferStorage> mStorage;
    std::string mName;
    std::shared_ptr<Inside> mInside = nullptr;
    bool mVisited                   = false;
    std::vector<WeakEXPRP> mTo;

};
} // namespace Express
} // namespace MNN

#endif /* Expr_hpp */<|MERGE_RESOLUTION|>--- conflicted
+++ resolved
@@ -147,15 +147,8 @@
 
     static EXPRP create(Variable::Info&& info, const void* ptr, VARP::InputType type, MemoryType copy = COPY);
     static EXPRP create(const OpT* op, std::vector<VARP> inputs, int outputSize = 1);
-<<<<<<< HEAD
-    static EXPRP create(std::pair<std::shared_ptr<char>, int> extra, std::vector<VARP>&& inputs, int outputSize = 1);
+    static EXPRP create(std::shared_ptr<BufferStorage> extra, std::vector<VARP>&& inputs, int outputSize = 1);
     static EXPRP create(std::unique_ptr<OpT>&& op, std::vector<VARP> inputs, int outputSize = 1);
-=======
-    static EXPRP create(std::shared_ptr<BufferStorage> extra, std::vector<VARP>&& inputs, int outputSize = 1);
-    static EXPRP create(std::unique_ptr<OpT>&& op, std::vector<VARP> inputs, int outputSize = 1) {
-        return create(op.get(), inputs, outputSize);
-    }
->>>>>>> 6a6d1a09
     void setName(const std::string& name);
 
     const Op* get() const;
@@ -176,25 +169,10 @@
 
     VARP::InputType inputType() const {return mType;}
     Variable::Info* outputInfo(int index) const;
-<<<<<<< HEAD
-    std::pair<std::shared_ptr<char>, int> extra() const;
+    std::shared_ptr<BufferStorage> extra() const;
     bool setInfoDirty();
     std::shared_ptr<Inside> inside() const;
     bool valid() const;
-    void setEntry(const std::vector<VARP>& entries);
-    const std::vector<VARP>& getEntry() const;
-=======
-    std::shared_ptr<BufferStorage> extra() const {
-        return mStorage;
-    }
-    bool setInfoDirty();
-    std::shared_ptr<Inside> inside() const {
-        return mInside;
-    }
-    bool valid() const {
-        return mValid;
-    }
->>>>>>> 6a6d1a09
 
 private:
     static void _addLinkForInputs(EXPRP expr);
