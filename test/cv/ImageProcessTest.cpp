--- conflicted
+++ resolved
@@ -1,4 +1,3 @@
-<<<<<<< HEAD
 //
 //  ImageProcessTest.cpp
 //  MNNTests
@@ -696,811 +695,4 @@
     }
 };
 // {YUV_NV21, YUV_NV12, YUV_I420} -> {RGBA, RGB, BGRA, BGR, GRAY} unit test
-MNNTestSuiteRegister(ImageProcessYUVBlitterTest, "cv/image_process/yuv_blitter");
-
-static bool funcToColorResize(int iw, int ih, int ic, int ow, int oh, int oc, Filter filtertype, ImageFormat srcFormat, ImageFormat dstFormat) {
-    auto srcImg = genSourceData(ih, iw, ic);
-    auto dstType = halide_type_of<uint8_t>();
-
-    float fx = static_cast<float>(iw) / ow;
-    float fy = static_cast<float>(ih) / oh;
-    ImageProcess::Config config0, config1;
-
-    // resize first
-    config0.sourceFormat = srcFormat;
-    config0.destFormat = srcFormat;
-    config0.filterType = filtertype;
-    std::unique_ptr<ImageProcess> process0(ImageProcess::create(config0));
-    auto resizeTensor = Tensor::create({1, oh, ow, ic}, dstType);
-    Matrix tr;
-    tr.postScale(fx, fy);
-    tr.postTranslate(0.5 * (fx - 1), 0.5 * (fy - 1));
-    process0->setMatrix(tr);
-    process0->convert(srcImg.data(), iw, ih, 0, resizeTensor->host<uint8_t>(), ow, oh, ic, 0, dstType);
-
-    // then convert color
-    config1.sourceFormat = srcFormat;
-    config1.destFormat = dstFormat;
-    config1.filterType = filtertype;
-    std::unique_ptr<ImageProcess> process1(ImageProcess::create(config1));
-    auto colorTensor = Tensor::create({1, oh, ow, oc}, dstType);
-    Matrix tr1;
-    tr1.postScale(1.f, 1.f);
-    tr1.postTranslate(0, 0);
-    process1->setMatrix(tr1);
-    process1->convert(resizeTensor->host<uint8_t>(), ow, oh, 0, colorTensor->host<uint8_t>(), ow, oh, oc, 0, dstType);
-
-    // convert color first
-    ImageProcess::Config config2, config3;
-    config2.sourceFormat = srcFormat;
-    config2.destFormat = dstFormat;
-    config2.filterType = filtertype;
-    
-    std::unique_ptr<ImageProcess> process2(ImageProcess::create(config2));
-    auto colorTensor2 = Tensor::create({1, ih, iw, oc}, dstType);
-    Matrix tr2;
-    tr2.postScale(1.f, 1.f);
-    tr2.postTranslate(0.f, 0.f);
-    process2->setMatrix(tr2);
-    process2->convert(srcImg.data(), iw, ih, 0, colorTensor2->host<uint8_t>(), iw, ih, oc, 0, dstType);
-    
-    // Second: resize
-    config3.sourceFormat = dstFormat;
-    config3.destFormat = dstFormat;
-    config3.filterType = filtertype;
-    
-    std::unique_ptr<ImageProcess> process3(ImageProcess::create(config3));
-    auto resizeTensor3 = Tensor::create({1, oh, ow, oc}, dstType);
-    Matrix tr3;
-    tr3.postScale(fx, fy);
-    tr3.postTranslate(0.5 * (fx - 1), 0.5 * (fy - 1));
-    process3->setMatrix(tr3);
-    process3->convert(colorTensor2->host<uint8_t>(), iw, ih, 0, resizeTensor3->host<uint8_t>(), ow, oh, oc, 0, dstType);
-
-    // compare these two results
-    auto res1Ptr = colorTensor->host<uint8_t>();
-    auto res2Ptr = resizeTensor3->host<uint8_t>();
-    auto size_ = resizeTensor3->size();
-    for (int i = 0; i < (int)size_; ++i) {
-        if (res1Ptr[i] != res2Ptr[i]) {
-            return false;
-        }
-    }
-    return true;
-}
-
-class ImageProcessColorResizeTest: public MNNTestCase {
-    // Test: first color then resize and first resize then color, these two results are same.
-    virtual ~ImageProcessColorResizeTest() = default;
-    virtual bool run(int precison) {
-        std::vector<Filter> filters(NEAREST, BILINEAR);
-        for (int iw = 2; iw < 200; iw += 17) {
-            for (int ih = 7; ih < 200; ih += 19) {
-                for (int ow = 2; ow < 200; ow += 17) {
-                    for (int oh = 8; oh < 240; oh += 30) {
-                        for (int f = 0; f < filters.size(); ++f) {
-                            int ic = 4;
-                            int oc = 3;
-                            bool res = funcToColorResize(iw, ih, ic, ow, oh, oc, filters[f], RGBA, RGB);
-                            if (!res) {
-                                MNN_PRINT("iw=%d, ih=%d, ic=%d, ow=%d, oh=%d, oc=%d, filtertype=%d, RGBA->RGB\n", iw, ih, ic, ow, oh, oc, filters[f]);
-                                return false;
-                            }
-                            ic = 3;
-                            oc = 4;
-                            res &= funcToColorResize(iw, ih, ic, ow, oh, oc, filters[f], RGB, RGBA);
-                            if (!res) {
-                                MNN_PRINT("iw=%d, ih=%d, ic=%d, ow=%d, oh=%d, oc=%d, filtertype=%d, RGB->RGBA\n", iw, ih, ic, ow, oh, oc, filters[f]);
-                                return false;
-                            }
-                            
-                        }
-                        
-                    }
-                }
-            }
-        }
-        return true;
-    }
-};
-MNNTestSuiteRegister(ImageProcessColorResizeTest, "cv/image_process/color_resize_test");
-=======
-//
-//  ImageProcessTest.cpp
-//  MNNTests
-//
-//  Created by MNN on 2019/01/10.
-//  Copyright © 2018, Alibaba Group Holding Limited
-//
-
-#include <MNN/ImageProcess.hpp>
-#include <cmath>
-#include <memory>
-#include <map>
-#include "MNNTestSuite.h"
-
-using namespace MNN;
-using namespace MNN::CV;
-
-static std::vector<uint8_t> genSourceData(int h, int w, int bpp) {
-    std::vector<uint8_t> source(h * w * bpp);
-    for (int y = 0; y < h; ++y) {
-        auto pixelY = source.data() + w * y * bpp;
-        int magicY  = ((h - y) * (h - y)) % 79;
-        for (int x = 0; x < w; ++x) {
-            auto pixelX = pixelY + x * bpp;
-            int magicX  = (x * x) % 113;
-            for (int p = 0; p < bpp; ++p) {
-                int magic = (magicX + magicY + p * p * p) % 255;
-                pixelX[p] = magic;
-            }
-        }
-    }
-    return source;
-}
-
-// format in {YUV_NV21, YUV_NV12, YUV_I420}
-// dstFormat in {RGBA, BGRA, RGB, BGR, GRAY}
-static int genYUVData(int h, int w, ImageFormat format, ImageFormat dstFormat,
-                      std::vector<uint8_t>& source, std::vector<uint8_t>& dest, int extraOffset = 0) {
-    // https://www.jianshu.com/p/e67f79f10c65
-    if (format != YUV_NV21 && format != YUV_NV12 && /* YUV420sp(bi-planer): NV12, NV21 */
-        format != YUV_I420                          /* YUV420p(planer): I420 or YV12 */) {
-        return -1;
-    }
-    bool yuv420p = (format != YUV_NV12 && format != YUV_NV21);
-
-    int bpp = 0;
-    if (dstFormat == RGBA || dstFormat == BGRA) {
-        bpp = 4;
-    } else if (dstFormat == RGB || dstFormat == BGR) {
-        bpp = 3;
-    } else if (dstFormat == GRAY) {
-        bpp = 1;
-    }
-    if (bpp == 0) {
-        return -2;
-    }
-
-    // YUV420, Y: h*w, UV: (h/2)*(w/2)*2
-    int ySize = h * w, uvSize = (h/2)*(w/2)*2;
-    source.resize(h * (w + extraOffset) + (h/2)*(w+extraOffset));
-    ::memset(source.data(), 0, source.size());
-    dest.resize(h * w * bpp);
-
-    auto dstData = dest.data();
-    for (int y = 0; y < h; ++y) {
-        auto pixelY  = source.data() + (w + extraOffset) * y;
-        auto pixelUV = source.data() + (w + extraOffset) * h + (y / 2) * (yuv420p ? w / 2 : (w + extraOffset));
-        int magicY   = ((h - y) * (h - y)) % 79;
-        for (int x = 0; x < w; ++x) {
-            int magicX  = ((x % 113) * (x % 113)) % 113, xx = x / 2;
-            int yVal   = (magicX + magicY) % 255;
-
-            int uVal, vVal;
-            int uIndex = (yuv420p ? xx : 2 * xx);
-            int vIndex = (yuv420p ? xx + (h/2)*(w/2) : 2 * xx + 1);
-            if (format != YUV_NV12 && format != YUV_I420) {
-                std::swap(uIndex, vIndex);
-            }
-            if (y % 2 == 0 && x % 2 == 0) {
-                magicX      = ((((xx % 283) * (xx % 283)) % 283) * (((xx % 283) * (xx % 283)) % 283)) % 283;
-                uVal  = (magicX + magicY) % 255;
-                vVal  = (magicX + magicY * 179) % 255;
-                pixelUV[uIndex] = uVal;
-                pixelUV[vIndex] = vVal;
-            } else {
-                uVal = pixelUV[uIndex];
-                vVal = pixelUV[vIndex];
-            }
-            pixelY[x]   = yVal;
-
-            int Y = yVal, U = uVal - 128, V = vVal - 128;
-            auto dstData = dest.data() + (y * w + x) * bpp;
-            if (dstFormat == GRAY) {
-                dstData[0] = Y;
-                continue;
-            }
-            Y     = Y << 6;
-#define CLAMP(x, minVal, maxVal) std::min(std::max((x), (minVal)), (maxVal))
-            int r = CLAMP((Y + 73 * V) >> 6, 0, 255);
-            int g = CLAMP((Y - 25 * U - 37 * V) >> 6, 0, 255);
-            int b = CLAMP((Y + 130 * U) >> 6, 0, 255);
-
-            dstData[0] = r;
-            dstData[1] = g;
-            dstData[2] = b;
-            if (dstFormat == BGRA || dstFormat == BGR) {
-                std::swap(dstData[0], dstData[2]);
-            }
-            if (bpp == 4) {
-                dstData[3] = 255;
-            }
-        }
-    }
-    return 0;
-}
-
-class ImageProcessGrayToGrayTest : public MNNTestCase {
-public:
-    virtual ~ImageProcessGrayToGrayTest() = default;
-    virtual bool run(int precision) {
-        int w = 27, h = 1, size = w * h;
-        auto integers = genSourceData(h, w, 1);
-        std::vector<float> floats(size * 4);
-        std::shared_ptr<MNN::Tensor> tensor(
-            MNN::Tensor::create<float>(std::vector<int>{1, 1, h, w}, floats.data(), Tensor::CAFFE_C4));
-
-        ImageProcess::Config config;
-        config.sourceFormat = GRAY;
-        config.destFormat   = GRAY;
-        std::shared_ptr<ImageProcess> process(ImageProcess::create(config));
-        process->convert(integers.data(), w, h, 0, tensor.get());
-        for (int i = 0; i < floats.size() / 4; ++i) {
-            int s = floats[4 * i + 0];
-            if (s != integers[i]) {
-                MNN_ERROR("Error for turn gray to float:%d, %d -> %f\n", i, integers[i], floats[4 * i]);
-                return false;
-            }
-        }
-        return true;
-    }
-};
-MNNTestSuiteRegister(ImageProcessGrayToGrayTest, "cv/image_process/gray_to_gray");
-
-class ImageProcessGrayToGrayBilinearTransformTest : public MNNTestCase {
-public:
-    virtual ~ImageProcessGrayToGrayBilinearTransformTest() = default;
-    virtual bool run(int precision) {
-        ImageProcess::Config config;
-        config.sourceFormat = GRAY;
-        config.destFormat   = GRAY;
-        config.filterType   = BILINEAR;
-        config.wrap         = CLAMP_TO_EDGE;
-        std::shared_ptr<ImageProcess> process(ImageProcess::create(config));
-
-        int sw = 1280;
-        int sh = 720;
-        int dw = 360;
-        int dh = 640;
-        Matrix tr;
-        tr.setScale(1.0 / sw, 1.0 / sh);
-        tr.postRotate(30, 0.5f, 0.5f);
-        tr.postScale(dw, dh);
-        tr.invert(&tr);
-        process->setMatrix(tr);
-
-        auto integers = genSourceData(sh, sw, 1);
-        std::shared_ptr<Tensor> tensor(
-            Tensor::create<float>(std::vector<int>{1, 1, dw, dh}, nullptr, Tensor::CAFFE_C4));
-        for (int i = 0; i < 10; ++i) {
-            process->convert(integers.data(), sw, sh, 0, tensor.get());
-        }
-        auto floats   = tensor->host<float>();
-        int expects[] = {18, 36, 14, 36, 18, 44, 30, 60, 50, 24};
-        for (int v = 0; v < 10; ++v) {
-            if (fabsf(floats[4 * v] - (float)expects[v]) >= 2) {
-                MNN_ERROR("Error for %d, %.f, correct=%d\n", v, floats[4 * v], expects[v]);
-                return false;
-            }
-        }
-        return true;
-    }
-};
-MNNTestSuiteRegister(ImageProcessGrayToGrayBilinearTransformTest, "cv/image_process/gray_to_gray_bilinear_transorm");
-
-class ImageProcessGrayToGrayNearestTransformTest : public MNNTestCase {
-public:
-    virtual ~ImageProcessGrayToGrayNearestTransformTest() = default;
-    virtual bool run(int precision) {
-        ImageProcess::Config config;
-        config.sourceFormat = GRAY;
-        config.destFormat   = GRAY;
-        config.filterType   = NEAREST;
-        config.wrap         = ZERO;
-        std::shared_ptr<ImageProcess> process(ImageProcess::create(config));
-
-        int sw = 1280;
-        int sh = 720;
-        int dw = 360;
-        int dh = 640;
-        Matrix tr;
-        tr.setScale(1.0 / sw, 1.0 / sh);
-        tr.postRotate(90, 0.5f, 0.5f);
-        tr.postScale(dw, dh);
-        tr.invert(&tr);
-        process->setMatrix(tr);
-
-        auto integers = genSourceData(sh, sw, 1);
-        std::shared_ptr<Tensor> tensor(
-            Tensor::create<float>(std::vector<int>{1, 1, dw, dh}, nullptr, Tensor::CAFFE_C4));
-        for (int i = 0; i < 10; ++i) {
-            process->convert(integers.data(), sw, sh, 0, tensor.get());
-        }
-        auto floats  = tensor->host<float>();
-        int expect[] = {0, 4, 16, 36, 64, 21, 65, 38, 19, 8};
-        for (int v = 0; v < 10; ++v) {
-            if ((int)(floats[4 * v]) != expect[v]) {
-                MNN_ERROR("Error for %d, %.f, correct=%d\n", v, floats[4 * v], expect[v]);
-                return false;
-            }
-        }
-        return true;
-    }
-};
-MNNTestSuiteRegister(ImageProcessGrayToGrayNearestTransformTest, "cv/image_process/gray_to_gray_nearest_transorm");
-
-class ImageProcessGrayToRGBATest : public MNNTestCase {
-public:
-    virtual ~ImageProcessGrayToRGBATest() = default;
-    virtual bool run(int precision) {
-        int w = 15, h = 1, size = w * h;
-        auto gray = genSourceData(h, w, 1);
-        std::vector<uint8_t> rgba(size * 4);
-        std::shared_ptr<MNN::Tensor> tensor(MNN::Tensor::create<uint8_t>(std::vector<int>{1, h, w, 4}, rgba.data()));
-
-        ImageProcess::Config config;
-        config.sourceFormat = GRAY;
-        config.destFormat   = RGBA;
-        std::shared_ptr<ImageProcess> process(ImageProcess::create(config));
-        process->convert(gray.data(), w, h, 0, tensor.get());
-        for (int i = 0; i < size; ++i) {
-            int s = gray[i];
-            int r = rgba[4 * i + 0];
-            int g = rgba[4 * i + 1];
-            int b = rgba[4 * i + 2];
-
-            int y = s;
-            int a = rgba[4 * i + 3];
-
-            if (y != r || y != g || y != b || a != 255) {
-                MNN_ERROR("Turn gray to RGBA:%d, %d -> %d,%d,%d,%d\n", i, s, r, g, b, a);
-                return false;
-            }
-        }
-        return true;
-    }
-};
-MNNTestSuiteRegister(ImageProcessGrayToRGBATest, "cv/image_process/gray_to_rgba");
-
-class ImageProcessBGRToGrayTest : public MNNTestCase {
-public:
-    virtual ~ImageProcessBGRToGrayTest() = default;
-    virtual bool run(int precision) {
-        int w = 15, h = 1, size = w * h;
-        auto bgr = genSourceData(h, w, 3);
-        std::vector<uint8_t> gray(size);
-        std::shared_ptr<MNN::Tensor> tensor(MNN::Tensor::create<uint8_t>(std::vector<int>{1, h, w, 1}, gray.data()));
-
-        ImageProcess::Config config;
-        config.sourceFormat = BGR;
-        config.destFormat   = GRAY;
-        std::shared_ptr<ImageProcess> process(ImageProcess::create(config));
-        process->convert(bgr.data(), w, h, 0, tensor.get());
-        for (int i = 0; i < size; ++i) {
-            int s = gray[i];
-            int r = bgr[3 * i + 2];
-            int g = bgr[3 * i + 1];
-            int b = bgr[3 * i + 0];
-            int y = (19 * r + 38 * g + 7 * b) >> 6;
-            if (abs(y - s) >= 2) {
-                MNN_ERROR("Turn BGR to gray:%d, %d,%d,%d -> %d\n", i, r, g, b, s);
-                return false;
-            }
-        }
-        return true;
-    }
-};
-MNNTestSuiteRegister(ImageProcessBGRToGrayTest, "cv/image_process/bgr_to_gray");
-
-class ImageProcessRGBToBGRTest : public MNNTestCase {
-public:
-    virtual bool run(int precision) {
-        int w = 27, h = 1, size = w * h;
-        auto integers = genSourceData(h, w, 3);
-        std::vector<uint8_t> resultData(size * 3);
-        std::shared_ptr<MNN::Tensor> tensor(
-            MNN::Tensor::create<uint8_t>(std::vector<int>{1, h, w, 3}, resultData.data(), Tensor::TENSORFLOW));
-        ImageProcess::Config config;
-        config.sourceFormat = RGB;
-        config.destFormat   = BGR;
-
-        std::shared_ptr<ImageProcess> process(ImageProcess::create(config));
-        process->convert(integers.data(), w, h, 0, tensor.get());
-        for (int i = 0; i < size; ++i) {
-            int r = resultData[3 * i + 2];
-            int g = resultData[3 * i + 1];
-            int b = resultData[3 * i + 0];
-            if (r != integers[3 * i + 0] || g != integers[3 * i + 1] || b != integers[3 * i + 2]) {
-                MNN_ERROR("Error for turn rgb to bgr:\n %d,%d,%d->%d, %d, %d\n", integers[3 * i + 0],
-                          integers[3 * i + 1], integers[3 * i + 2], r, g, b);
-                return false;
-            }
-        }
-        return true;
-    }
-};
-MNNTestSuiteRegister(ImageProcessRGBToBGRTest, "cv/image_process/rgb_to_bgr");
-
-class ImageProcessRGBAToBGRATest : public MNNTestCase {
-public:
-    virtual ~ImageProcessRGBAToBGRATest() = default;
-    virtual bool run(int precision) {
-        int w = 27, h = 1, size = w * h;
-        auto integers = genSourceData(h, w, 4);
-        std::vector<uint8_t> floats(size * 4);
-        std::shared_ptr<MNN::Tensor> tensor(
-            MNN::Tensor::create<uint8_t>(std::vector<int>{1, h, w, 4}, floats.data(), Tensor::TENSORFLOW));
-        ImageProcess::Config config;
-        config.sourceFormat = RGBA;
-        config.destFormat   = BGRA;
-
-        std::shared_ptr<ImageProcess> process(ImageProcess::create(config));
-        process->convert(integers.data(), w, h, 0, tensor.get());
-        for (int i = 0; i < floats.size() / 4; ++i) {
-            int r = floats[4 * i + 2];
-            int g = floats[4 * i + 1];
-            int b = floats[4 * i + 0];
-            if (r != integers[4 * i + 0] || g != integers[4 * i + 1] || b != integers[4 * i + 2]) {
-                MNN_ERROR("Error for turn rgba to bgra:\n %d,%d,%d->%d, %d, %d, %d\n", integers[4 * i + 0],
-                          integers[4 * i + 1], integers[4 * i + 2], floats[4 * i + 0], floats[4 * i + 1],
-                          floats[4 * i + 2], floats[4 * i + 3]);
-                return false;
-            }
-        }
-        return true;
-    }
-};
-MNNTestSuiteRegister(ImageProcessRGBAToBGRATest, "cv/image_process/rgba_to_bgra");
-
-class ImageProcessBGRToBGRTest : public MNNTestCase {
-public:
-    virtual ~ImageProcessBGRToBGRTest() = default;
-    virtual bool run(int precision) {
-        int w = 27, h = 1, size = w * h;
-        auto integers = genSourceData(h, w, 3);
-        std::vector<float> floats(size * 4);
-        std::shared_ptr<MNN::Tensor> tensor(
-            MNN::Tensor::create<float>(std::vector<int>{1, 1, h, w}, floats.data(), Tensor::CAFFE_C4));
-        ImageProcess::Config config;
-        config.sourceFormat = BGR;
-        config.destFormat   = BGR;
-
-        std::shared_ptr<ImageProcess> process(ImageProcess::create(config));
-        process->convert(integers.data(), w, h, 0, tensor.get());
-        for (int i = 0; i < floats.size() / 4; ++i) {
-            int r = floats[4 * i + 0];
-            int g = floats[4 * i + 1];
-            int b = floats[4 * i + 2];
-            if (r != integers[3 * i + 0] || g != integers[3 * i + 1] || b != integers[3 * i + 2]) {
-                MNN_ERROR("Error for turn rgb to float:\n %d,%d,%d->%f, %f, %f, %f\n", integers[3 * i + 0],
-                          integers[3 * i + 1], integers[3 * i + 2], floats[4 * i + 0], floats[4 * i + 1],
-                          floats[4 * i + 2], floats[4 * i + 3]);
-                return false;
-            }
-        }
-        return true;
-    }
-};
-MNNTestSuiteRegister(ImageProcessBGRToBGRTest, "cv/image_process/bgr_to_bgr");
-
-class ImageProcessRGBToGrayTest : public MNNTestCase {
-public:
-    virtual ~ImageProcessRGBToGrayTest() = default;
-    virtual bool run(int precision) {
-        int w = 15, h = 1, size = w * h;
-        auto rgb = genSourceData(h, w, 3);
-        std::vector<uint8_t> gray(size);
-        std::shared_ptr<MNN::Tensor> tensor(MNN::Tensor::create<uint8_t>(std::vector<int>{1, h, w, 1}, gray.data()));
-        ImageProcess::Config config;
-        config.sourceFormat = RGB;
-        config.destFormat   = GRAY;
-
-        std::shared_ptr<ImageProcess> process(ImageProcess::create(config));
-        process->convert(rgb.data(), w, h, 0, tensor.get());
-        for (int i = 0; i < size; ++i) {
-            int s = gray[i];
-            int r = rgb[3 * i + 0];
-            int g = rgb[3 * i + 1];
-            int b = rgb[3 * i + 2];
-            int y = (19 * r + 38 * g + 7 * b) >> 6;
-            if (abs(y - s) >= 2) {
-                MNN_ERROR("Error: Turn RGB to gray:%d, %d,%d,%d -> %d\n", i, r, g, b, s);
-                return false;
-            }
-        }
-        return true;
-    }
-};
-MNNTestSuiteRegister(ImageProcessRGBToGrayTest, "cv/image_process/rgb_to_gray");
-
-class ImageProcessRGBAToGrayTest : public MNNTestCase {
-public:
-    virtual ~ImageProcessRGBAToGrayTest() = default;
-    virtual bool run(int precision) {
-        int w = 15, h = 1, size = w * h;
-        auto rgba = genSourceData(h, w, 4);
-        std::vector<uint8_t> gray(size);
-        std::shared_ptr<MNN::Tensor> tensor(MNN::Tensor::create<uint8_t>(std::vector<int>{1, h, w, 1}, gray.data()));
-
-        ImageProcess::Config config;
-        config.sourceFormat = RGBA;
-        config.destFormat   = GRAY;
-        std::shared_ptr<ImageProcess> process(ImageProcess::create(config));
-        process->convert(rgba.data(), w, h, 0, tensor.get());
-        for (int i = 0; i < size; ++i) {
-            int s = gray[i];
-            int r = rgba[4 * i + 0];
-            int g = rgba[4 * i + 1];
-            int b = rgba[4 * i + 2];
-            int y = (19 * r + 38 * g + 7 * b) >> 6;
-            if (abs(y - s) >= 2) {
-                MNN_ERROR("Turn RGBA to gray:%d, %d,%d,%d -> %d\n", i, r, g, b, s);
-                return false;
-            }
-        }
-        return true;
-    }
-};
-MNNTestSuiteRegister(ImageProcessRGBAToGrayTest, "cv/image_process/rgba_to_gray");
-
-class ImageProcessRGBAToGrayBilinearTransformTest : public MNNTestCase {
-public:
-    virtual ~ImageProcessRGBAToGrayBilinearTransformTest() = default;
-    virtual bool run(int precision) {
-        ImageProcess::Config config;
-        config.sourceFormat = RGBA;
-        config.destFormat   = GRAY;
-        config.filterType   = BILINEAR;
-        config.wrap         = CLAMP_TO_EDGE;
-        std::shared_ptr<ImageProcess> process(ImageProcess::create(config));
-
-        int sw = 1280;
-        int sh = 720;
-        int dw = 360;
-        int dh = 640;
-        Matrix tr;
-        tr.setScale(1.0 / sw, 1.0 / sh);
-        tr.postRotate(30, 0.5f, 0.5f);
-        tr.postScale(dw, dh);
-        tr.invert(&tr);
-        process->setMatrix(tr);
-
-        auto integers = genSourceData(sh, sw, 4);
-        std::shared_ptr<Tensor> tensor(
-            Tensor::create<float>(std::vector<int>{1, 1, dw, dh}, nullptr, Tensor::CAFFE_C4));
-        process->convert(integers.data(), sw, sh, 0, tensor.get());
-        auto floats  = tensor->host<float>();
-        int expect[] = {19, 37, 15, 37, 19, 45, 31, 61, 51, 25};
-        for (int v = 0; v < 10; ++v) {
-            if (fabsf(floats[4 * v] - (float)expect[v]) >= 2) {
-                MNN_ERROR("Error for %d, %.f, correct=%d\n", v, floats[4 * v], expect[v]);
-                return false;
-            }
-        }
-        return true;
-    }
-};
-MNNTestSuiteRegister(ImageProcessRGBAToGrayBilinearTransformTest, "cv/image_process/rgba_to_gray_bilinear_transorm");
-
-class ImageProcessRGBAToGrayNearestTransformTest : public MNNTestCase {
-public:
-    virtual ~ImageProcessRGBAToGrayNearestTransformTest() = default;
-    virtual bool run(int precision) {
-        ImageProcess::Config config;
-        config.sourceFormat = RGBA;
-        config.destFormat   = GRAY;
-        config.filterType   = NEAREST;
-        config.wrap         = CLAMP_TO_EDGE;
-        std::shared_ptr<ImageProcess> process(ImageProcess::create(config));
-
-        int sw = 1280;
-        int sh = 720;
-        int dw = 360;
-        int dh = 640;
-        Matrix tr;
-        tr.setScale(1.0 / sw, 1.0 / sh);
-        tr.postRotate(60, 0.5f, 0.5f);
-        tr.postScale(dw, dh);
-        tr.invert(&tr);
-        process->setMatrix(tr);
-
-        auto integers = genSourceData(sh, sw, 4);
-        std::shared_ptr<Tensor> tensor(
-            Tensor::create<float>(std::vector<int>{1, 1, dw, dh}, nullptr, Tensor::CAFFE_C4));
-        for (int i = 0; i < 10; ++i) {
-            process->convert(integers.data(), sw, sh, 0, tensor.get());
-        }
-        auto floats  = tensor->host<float>();
-        int expect[] = {3, 50, 26, 17, 5, 1, 5, 10, 26, 50};
-        for (int v = 0; v < 10; ++v) {
-            if ((int)(floats[4 * v]) != expect[v]) {
-                MNN_ERROR("Error for %d, %.f, correct=%d\n", v, floats[4 * v], expect[v]);
-                return false;
-            }
-        }
-        return true;
-    }
-};
-MNNTestSuiteRegister(ImageProcessRGBAToGrayNearestTransformTest, "cv/image_process/rgba_to_gray_nearest_transorm");
-
-class ImageProcessRGBAToBGRTest : public MNNTestCase {
-public:
-    virtual ~ImageProcessRGBAToBGRTest() = default;
-    virtual bool run(int precision) {
-        int w = 15, h = 1, size = w * h;
-        auto rgba = genSourceData(h, w, 4);
-        std::vector<uint8_t> bgr(size * 3);
-        std::shared_ptr<MNN::Tensor> tensor(MNN::Tensor::create<uint8_t>(std::vector<int>{1, h, w, 3}, bgr.data()));
-
-        ImageProcess::Config config;
-        config.sourceFormat = RGBA;
-        config.destFormat   = BGR;
-        std::shared_ptr<ImageProcess> process(ImageProcess::create(config));
-        process->convert(rgba.data(), w, h, 0, tensor.get());
-        for (int i = 0; i < size; ++i) {
-            if (rgba[4 * i + 0] != bgr[3 * i + 2] || rgba[4 * i + 1] != bgr[3 * i + 1] ||
-                rgba[4 * i + 2] != bgr[3 * i + 0]) {
-                MNN_ERROR("Error: Turn RGBA to BGR:%d, %d,%d,%d,%d -> %d,%d,%d\n", i, rgba[4 * i + 0], rgba[4 * i + 1],
-                          rgba[4 * i + 2], rgba[4 * i + 3], bgr[3 * i + 0], bgr[3 * i + 1], bgr[3 * i + 2]);
-                return false;
-            }
-        }
-        return true;
-    }
-};
-MNNTestSuiteRegister(ImageProcessRGBAToBGRTest, "cv/image_process/rgba_to_bgr");
-
-// Test for _blitC3ToFloatC3
-class ImageProcessBGRToBGRFloatBlitterTest : public MNNTestCase {
-public:
-    virtual ~ImageProcessBGRToBGRFloatBlitterTest() = default;
-    virtual bool run(int precision) {
-        int w = 27, h = 27, size = w * h;
-        auto integers = genSourceData(h, w, 3);
-        std::vector<float> floats(size * 3);
-        std::shared_ptr<MNN::Tensor> tensor(
-            MNN::Tensor::create<float>(std::vector<int>{1, h, w, 3}, floats.data(), Tensor::TENSORFLOW));
-        ImageProcess::Config config;
-        config.sourceFormat = BGR;
-        config.destFormat   = BGR;
-
-        const float means[3]   = {127.5f, 127.5f, 127.5f};
-        const float normals[3] = {2.0f / 255.0f, 2.0f / 255.0f, 2.0f / 255.0f};
-        memcpy(config.mean, means, sizeof(means));
-        memcpy(config.normal, normals, sizeof(normals));
-
-        std::shared_ptr<ImageProcess> process(ImageProcess::create(config));
-        process->convert(integers.data(), w, h, 0, tensor.get());
-        for (int i = 0; i < size; ++i) {
-            for (int j = 0; j < 3; ++j) {
-                float result = floats[3 * i + j];
-                float right  = (integers[3 * i + j] - means[j]) * normals[j];
-                if (fabs(result - right) > 1e-6f) {
-                    MNN_ERROR("Error for blitter bgr to bgr\n%d -> %f, right: %f\n", integers[3 * i + j], result,
-                              right);
-                    return false;
-                }
-            }
-        }
-        return true;
-    }
-};
-MNNTestSuiteRegister(ImageProcessBGRToBGRFloatBlitterTest, "cv/image_process/bgr_to_bgr_blitter");
-
-// Test for _blitC1ToFloatC1
-class ImageProcessGrayToGrayFloatBlitterTest : public MNNTestCase {
-public:
-    virtual ~ImageProcessGrayToGrayFloatBlitterTest() = default;
-    virtual bool run(int precision) {
-        int w = 27, h = 27, size = w * h;
-        auto integers = genSourceData(h, w, 1);
-        std::vector<float> floats(size);
-        std::shared_ptr<MNN::Tensor> tensor(
-            MNN::Tensor::create<float>(std::vector<int>{1, h, w, 1}, floats.data(), Tensor::TENSORFLOW));
-        ImageProcess::Config config;
-        config.sourceFormat = GRAY;
-        config.destFormat   = GRAY;
-
-        const float means[1]   = {127.5f};
-        const float normals[1] = {2.0f / 255.0f};
-        memcpy(config.mean, means, sizeof(means));
-        memcpy(config.normal, normals, sizeof(normals));
-
-        std::shared_ptr<ImageProcess> process(ImageProcess::create(config));
-        process->convert(integers.data(), w, h, 0, tensor.get());
-        for (int i = 0; i < size; ++i) {
-            float result = floats[i];
-            float right  = (integers[i] - means[0]) * normals[0];
-            if (fabs(result - right) > 1e-6f) {
-                MNN_PRINT("raw: %d, result: %f, right: %f\n", integers[i], result, right);
-                MNN_ERROR("Error for blitter gray to gray\n");
-                return false;
-            }
-        }
-        return true;
-    }
-};
-MNNTestSuiteRegister(ImageProcessGrayToGrayFloatBlitterTest, "cv/image_process/gray_to_gray_blitter");
-
-class ImageProcessYUVTestCommmon : public MNNTestCase {
-protected:
-    virtual ~ImageProcessYUVTestCommmon() = default;
-    bool test(ImageFormat sourceFormat, ImageFormat destFormat, int bpp, int sw, int sh) {
-        std::map<ImageFormat, std::string> formatMap = {
-            {RGBA, "RGBA"}, {RGB, "RGB"}, {BGRA, "BGRA"}, {BGR, "BGR"}, {GRAY, "GRAY"},
-            {YUV_NV21, "NV21"}, {YUV_NV12, "NV12"}, {YUV_I420, "I420"}
-        };
-        auto sourceStr = formatMap[sourceFormat].c_str(), destStr = formatMap[destFormat].c_str();
-        //MNN_PRINT("%s_to_%s\n", sourceStr, destStr);
-
-        ImageProcess::Config config;
-        config.sourceFormat = sourceFormat;
-        config.destFormat   = destFormat;
-        //config.filterType   = NEAREST;
-        //config.wrap         = CLAMP_TO_EDGE;
-        std::shared_ptr<ImageProcess> process(ImageProcess::create(config));
-
-        //Matrix tr;
-        //process->setMatrix(tr);
-        std::vector<uint8_t> src, dst;
-        int extraOffset = 0;
-        if (sourceFormat != YUV_I420) {
-            extraOffset = 16;
-        }
-        int stride = sw + extraOffset;
-        genYUVData(sh, sw, sourceFormat, destFormat, src, dst, extraOffset);
-        std::shared_ptr<Tensor> tensor(
-            Tensor::create<uint8_t>(std::vector<int>{1, sh, sw, bpp}, nullptr, Tensor::TENSORFLOW));
-        process->convert(src.data(), sw, sh, stride, tensor.get());
-        for (int y = 0; y < sh; ++y) {
-            auto srcY_Y  = src.data() + y * sw;
-            auto srcY_UV = src.data() + (y / 2) * (sw / 2) * 2 + sw * sh;
-            for (int x = 0; x < sw; ++x) {
-                auto rightData = dst.data() + (y * sw + x) * bpp;
-                auto testData = tensor->host<uint8_t>() + (y * sw + x) * bpp;
-
-                bool wrong = false;
-                for (int i = 0; i < bpp && !wrong; ++i) {
-                    if (abs(rightData[i] - testData[i]) > 5) {
-                        wrong = true;
-                    }
-                }
-                if (wrong) {
-                    int Y = srcY_Y[x], U = srcY_UV[(x / 2) * 2], V = srcY_UV[(x / 2) * 2 + 1];
-                    MNN_ERROR("Error for %s to %s (%d, %d):  %d, %d, %d -> ", sourceStr, destStr, y, x, Y, U, V);
-                    for (int i = 0; i < bpp; ++i) {
-                        MNN_ERROR("%d, ", rightData[i]);
-                    }
-                    MNN_ERROR("wrong:");
-                    for (int i = 0; i < bpp; ++i) {
-                        MNN_ERROR(" %d%s", testData[i], (i < bpp ? ",": ""));
-                    }
-                    MNN_ERROR("\n");
-                    return false;
-                }
-            }
-        }
-        return true;
-    }
-};
-
-class ImageProcessYUVBlitterTest : public ImageProcessYUVTestCommmon {
-public:
-    virtual ~ImageProcessYUVBlitterTest() = default;
-    virtual bool run(int precision) {
-        std::vector<ImageFormat> srcFromats = {YUV_NV21, YUV_NV12, YUV_I420};
-        std::vector<ImageFormat> dstFormats = {RGBA, RGB, BGRA, BGR, GRAY};
-        std::vector<int> bpps = {4, 3, 4, 3, 1};
-        bool succ = true;
-        for (auto srcFormat : srcFromats) {
-            for (int i = 0; i < dstFormats.size(); ++i) {
-                succ = succ && test(srcFormat, dstFormats[i], bpps[i], 1920, 1080);
-            }
-        }
-        return succ;
-    }
-};
-// {YUV_NV21, YUV_NV12, YUV_I420} -> {RGBA, RGB, BGRA, BGR, GRAY} unit test
-MNNTestSuiteRegister(ImageProcessYUVBlitterTest, "cv/image_process/yuv_blitter");
->>>>>>> ba72bbdd
+MNNTestSuiteRegister(ImageProcessYUVBlitterTest, "cv/image_process/yuv_blitter");