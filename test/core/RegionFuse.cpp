--- conflicted
+++ resolved
@@ -1,120 +1,3 @@
-<<<<<<< HEAD
-//
-//  RegionFuse.cpp
-//  MNNTests
-//
-//  Created by wangzhaode on 2020/9/21.
-//  Copyright © 2018, Alibaba Group Holding Limited
-//
-
-#include "MNNTestSuite.h"
-#include "MNN_generated.h"
-#include <MNN/Tensor.hpp>
-#include "core/TensorUtils.hpp"
-
-using namespace MNN;
-class RegionFuseTest : public MNNTestCase {
-public:
-    using Region = Tensor::InsideDescribe::Region;
-    virtual ~RegionFuseTest() = default;
-    virtual bool run(int precision) {
-        constexpr int N = 11;
-        // [src_offset, src_stride_0_1_2, dst_offset, dst_stride_0_1_2, size_0_1_2]
-        int data[N*3][11] = {
-            // 2D-transpose + 2D-transpose = memcpy: [1, 4, 16] => [1, 16, 4] => [1, 4, 16]
-            {0, 1, 1, 16, 0, 1, 4, 1, 1, 16, 4},
-            {0, 1, 1, 4, 0, 1, 16, 1, 1, 4, 16},
-            {0, 1, 16, 1, 0, 1, 16, 1, 1, 4, 16},
-            // transpose + memcpy = transpose: [1, 4, 16] => [1, 16, 4] => [16, 1, 4]
-            {0, 1, 1, 16, 0, 1, 4, 1, 1, 16, 4},
-            {0, 1, 1, 1, 0, 1, 1, 1, 1, 1, 64},
-            {0, 1, 1, 16, 0, 1, 4, 1, 1, 16, 4},
-            // transpose + transpose' = transpose'': [3, 4, 5] => [5, 3, 4] => [4, 5, 3]
-            {0, 1, 1, 5, 0, 1, 12, 1, 1, 5, 12},
-            {0, 1, 1, 4, 0, 1, 15, 1, 1, 4, 15},
-            {0, 5, 1, 20, 0, 15, 3, 1, 4, 5, 3},
-            // memcpy + memcpy' = memcpy'': offset:2 => offset:3 => offser:6+2-3=5, clip: range: 3-19 & 6-22 = 6-19, size=13
-            {2, 1, 1, 1, 3, 1, 1, 1, 1, 1, 16},
-            {6, 1, 1, 1, 0, 1, 1, 1, 1, 1, 16},
-            {5, 1, 1, 1, 0, 1, 1, 1, 1, 1, 13},
-            // transpose + slice (offset align) => [3, 3, 4] => [3, 4, 3] => [2, 4, 3]
-            {0, 12, 1, 4, 0, 12, 3, 1, 3, 4, 3},
-            {12, 36, 3, 1, 0, 24, 3, 1, 1, 8, 3},
-            {12, 12, 1, 4, 0, 12, 3, 1, 2, 4, 3},
-            // transpose + slice (offset dont align) => [3, 3, 4] => [3, 4, 3] => [1, 6, 3] <can't fuse!>
-            {0, 12, 1, 4, 0, 12, 3, 1, 3, 4, 3},
-            {18, 36, 3, 1, 0, 18, 3, 1, 1, 6, 3},
-            {-1, -1, -1, -1, -1, -1, -1, -1, -1, -1, -1},
-            // copy + expand (src < dst) => [34491] => [34645] => [34645, 2] , clip [34491, 34645] -> [34491, 2]
-            {0, 1, 1, 1, 0, 1, 1, 1, 1, 1, 34491},
-            {0, 1, 1, 1, 0, 2, 1, 1, 34645, 1, 1},
-            {0, 1, 1, 1, 0, 1, 1, 2, 1, 1, 34491},
-            // transpose + slice: [3, 256, 940] => [3, 940, 256] => [1, 256, 940] (expand_val = 1)
-            {0, 240640, 1, 940, 0, 240640, 256, 1, 3, 940, 256},
-            {0, 1, 256, 1, 0, 1, 768, 1, 1, 940, 256},
-            {0, 240640, 1, 940, 0, 721920, 768, 1, 1, 940, 256},
-            // transpose + slice (stride = 0) <can't fuse>
-            {0, 4608, 1, 36, 0, 4608, 128, 1, 1, 36, 128},
-            {0, 128, 0, 1, 0, 256, 128, 1, 6, 2, 128},
-            {-1, -1, -1, -1, -1, -1, -1, -1, -1, -1, -1},
-            // transpose + slice (dont align, not full copy) <can't fuse>
-            {0, 1600, 1, 4, 0, 1600, 400, 1, 53, 4, 400},
-            {0, 400, 20, 1, 0, 400, 20, 1, 190, 20, 20},
-            {-1, -1, -1, -1, -1, -1, -1, -1, -1, -1, -1},
-            // pad + transpose + slice + transpose (not full copy) 
-            {0, 12321, 111, 1, 0, 12544, 112, 1, 32, 111, 111},
-            {113, 12544, 112, 1, 0, 12321, 111, 1, 32, 111, 111},
-            {112, 12321, 111, 1, 0, 12321, 111, 1, 32, 110, 110}
-        };
-        TensorUtils::FuseWrap fuseUtils;
-        for (int i = 0; i < N; i++) {
-            Region src, dst;
-            src.origin = nullptr;
-            dst.origin = nullptr;
-            ::memcpy(&src, data[3 * i], 44);
-            ::memcpy(&dst, data[3 * i + 1], 44);
-            bool fused = fuseUtils.match(src, dst);
-            Region newDst = dst;
-            if (fused) {
-                fuseUtils.apply(src, newDst);
-            }
-            if (data[3 * i + 2][0] < 0 && !fused) {
-                continue;
-            }
-            if (!fused) {
-                MNN_ERROR("regionfuse %d test failed for fuse!\n", i);
-                return false;
-            }
-            Region target;
-            ::memcpy(&target, data[3 * i + 2], 44);
-            if (target.src.offset != newDst.src.offset || target.dst.offset != newDst.dst.offset) {
-                MNN_ERROR("regionfuse %d test failed!\n", i);
-                return false;
-            }
-            int cmp = ::memcmp(&newDst.size, target.size, 3 * sizeof(int));
-            if (cmp != 0) {
-                MNN_ERROR("regionfuse %d test size not match\n", i);
-                return false;
-            }
-            for (int u=0; u<3; ++u) {
-                if (newDst.size[u] == 1) {
-                    continue;
-                }
-                if (newDst.src.stride[u] != target.src.stride[u]) {
-                    MNN_ERROR("regionfuse %d test src stride not match\n", i);
-                    return false;
-                }
-                if (newDst.dst.stride[u] != target.dst.stride[u]) {
-                    MNN_ERROR("regionfuse %d test dst stride not match\n", i);
-                    return false;
-                }
-            }
-        }
-        return true;
-    }
-};
-MNNTestSuiteRegister(RegionFuseTest, "core/regionfuse");
-=======
 //
 //  RegionFuse.cpp
 //  MNNTests
@@ -229,5 +112,4 @@
         return true;
     }
 };
-MNNTestSuiteRegister(RegionFuseTest, "core/regionfuse");
->>>>>>> b11b7037
+MNNTestSuiteRegister(RegionFuseTest, "core/regionfuse");